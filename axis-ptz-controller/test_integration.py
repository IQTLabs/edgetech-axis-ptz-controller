from argparse import ArgumentParser
from datetime import datetime
import json
import logging
import os
import time
from typing import Any, Dict

import coloredlogs
from matplotlib import pyplot as plt
import pandas as pd

from axis_ptz_controller import AxisPtzController

STYLES = {
    "critical": {"bold": True, "color": "red"},
    "debug": {"color": "green"},
    "error": {"color": "red"},
    "info": {"color": "white"},
    "notice": {"color": "magenta"},
    "spam": {"color": "green", "faint": True},
    "success": {"bold": True, "color": "green"},
    "verbose": {"color": "blue"},
    "warning": {"color": "yellow"},
}
coloredlogs.install(
    level=logging.INFO,
    fmt="%(asctime)s.%(msecs)03d \033[0;90m%(levelname)-8s "
    ""
    "\033[0;36m%(filename)-18s%(lineno)3d\033[00m "
    "%(message)s",
    level_styles=STYLES,
)

HEARTBEAT_INTERVAL = 10
LOOP_INTERVAL = 0.01
CAPTURE_INTERVAL = 2
LEAD_TIME = 0.0
PAN_GAIN = 0.1
PAN_RATE_MIN = 1.0
PAN_RATE_MAX = 100.0
TILT_GAIN = 0.4
TILT_RATE_MIN = 1.0
TILT_RATE_MAX = 100.0
JPEG_RESOLUTION = "1920x1080"
JPEG_COMPRESSION = 5


def make_controller(use_mqtt: bool) -> AxisPtzController:
    """Construct a controller.

    Note that if use_mqtt = True then an MQTT broker must be started
    manually.

    Parameters
    ----------
    use_mqtt: bool
        Flag to use MQTT, or not

    Returns
    -------
    None
    """
    controller = AxisPtzController(
        hostname=os.environ.get("HOSTNAME", ""),
        camera_ip=os.getenv("CAMERA_IP", ""),
        camera_user=os.getenv("CAMERA_USER", ""),
        camera_password=os.getenv("CAMERA_PASSWORD", ""),
        mqtt_ip=os.getenv("MQTT_IP", ""),
<<<<<<< HEAD
        config_topic=os.getenv("CONFIG_TOPIC", ""),
        orientation_topic=os.getenv("ORIENTATION_TOPIC", ""),
        object_topic=os.getenv("OBJECT_TOPIC", ""),
        capture_topic=os.getenv("CAPTURE_TOPIC", ""),
        logger_topic=os.getenv("LOGGER_TOPIC", ""),
        image_filename_topic=os.getenv("IMAGE_FILENAME_TOPIC", ""),
        hostname=os.getenv("HOSTNAME", ""),
=======
        config_json_topic=os.getenv("CONFIG_JSON_TOPIC", ""),
        orientation_json_topic=os.getenv("ORIENTATION_JSON_TOPIC", ""),
        object_json_topic=os.getenv("OBJECT_JSON_TOPIC", ""),
        image_bytestring_topic=os.getenv("IMAGE_BYTESTRING_TOPIC", ""),
        image_json_topic=os.getenv("IMAGE_JSON_TOPIC", ""),
        logger_json_topic=os.getenv("LOGGER_JSON_TOPIC", ""),
>>>>>>> 694241cd
        heartbeat_interval=HEARTBEAT_INTERVAL,
        loop_interval=LOOP_INTERVAL,
        capture_interval=CAPTURE_INTERVAL,
        lead_time=LEAD_TIME,
        pan_gain=PAN_GAIN,
        pan_rate_min=PAN_RATE_MIN,
        pan_rate_max=PAN_RATE_MAX,
        tilt_gain=TILT_GAIN,
        tilt_rate_min=TILT_RATE_MIN,
        tilt_rate_max=TILT_RATE_MAX,
        jpeg_resolution=JPEG_RESOLUTION,
        jpeg_compression=JPEG_COMPRESSION,
        use_mqtt=use_mqtt,
        use_camera=False,
        include_age=False,
    )
    return controller


def get_config_msg(controller: AxisPtzController) -> str:
    """Populate a config message, reading actual, by private longitude
    and latitude from the environment.

    Parameters
    ----------
    None

    Returns
    -------
    msg : str
        The configuration message
    """
    data: Dict[str, Any] = {}
    data["axis-ptz-controller"] = {}
    data["axis-ptz-controller"]["tripod_longitude"] = float(
        os.getenv("TRIPOD_LONGITUDE", "-77.0")
    )  # [deg]
    data["axis-ptz-controller"]["tripod_latitude"] = float(
        os.getenv("TRIPOD_LATITUDE", "38.0")
    )  # [deg]
    data["axis-ptz-controller"]["tripod_altitude"] = 86.46  # [m]
    msg = controller.generate_payload_json(
        push_timestamp=int(datetime.utcnow().timestamp()),
        device_type="TBC",
        id_="TBC",
        deployment_id="TBC",
        current_location="TBC",
        status="Debug",
        message_type="Event",
        model_version="null",
        firmware_version="v0.0.0",
        data_payload_type="Configuration",
        data_payload=json.dumps(data),
    )
    return msg


def get_orientation_msg(controller: AxisPtzController) -> str:
    """Populate an orientation message with all 0 deg angles.

    Parameters
    ----------
    None

    Returns
    -------
    msg : str
        The orientation message
    """
    with open("data/orientation_msg_data_0s.json", "r") as f:
        data = json.load(f)
    msg = controller.generate_payload_json(
        push_timestamp=int(datetime.utcnow().timestamp()),
        device_type="TBC",
        id_="TBC",
        deployment_id="TBC",
        current_location="TBC",
        status="Debug",
        message_type="Event",
        model_version="null",
        firmware_version="v0.0.0",
        data_payload_type="Orientation",
        data_payload=json.dumps(data),
    )
    return msg


def make_object_msg(
    controller: AxisPtzController, track: pd.DataFrame, index: int
) -> str:
    """Populate a object message with track data at the specified
    index.

    Parameters
    ----------
    track : pd.DataFrame()
        The track data
    index : int
        The index of the track data to use

    Returns
    -------
    msg : str
        The object message
    """
    data = track.iloc[index, :].to_dict()
    msg = controller.generate_payload_json(
        push_timestamp=int(datetime.utcnow().timestamp()),
        device_type="TBC",
        id_="TBC",
        deployment_id="TBC",
        current_location="TBC",
        status="Debug",
        message_type="Event",
        model_version="null",
        firmware_version="v0.0.0",
        data_payload_type="Selected Object",
        data_payload=json.dumps(data),
    )
    return msg


def read_track_data(track_id: str) -> pd.DataFrame:
    """Read a track file and convert to standard units of measure.

    Parameters
    ----------
    track_id : str
        The track identifier

    Returns
    -------
    track : pd.DataFrame()
        The track data read from the file
    """
    track = pd.read_csv(f"data/{track_id}-processed-track.csv")
    track["altitude"] *= 0.3048  # [ft] * [m/ft] = [m]
    track["horizontal_velocity"] *= (
        6076.12 / 3600 * 0.3048
    )  # [nm/h] * [ft/nm] / [s/h] * [m/ft] = [m/s]
    track["vertical_velocity"] *= 0.3048 / 60  # [ft/s] * [m/ft] / [s/m] = [m/s]
    return track


def plot_time_series(ts: pd.DataFrame) -> None:
    """Plot time series produced by processing messages.

    Parameters
    ----------
    ts : pd.DataFrame()
        Dataframe containing time series to plot

    Returns
    -------
    None
    """

    # Plot pan angle
    fig, axs = plt.subplots(2, 2, figsize=[12.8, 9.6])
    axs[0, 0].plot(ts["timestamp_c"], ts["rho_c"] - ts["rho_o"], label="error")
    axs[0, 0].plot(ts["timestamp_c"], ts["rho_c"], label="camera")
    axs[0, 0].plot(ts["timestamp_c"], ts["rho_o"], label="object")
    axs[0, 0].legend()
    axs[0, 0].set_title("Camera and Object Pan Angle and Difference")
    axs[0, 0].set_xlabel("Timestamp [s]")
    axs[0, 0].set_ylabel("Pan Angle [deg]")

    # Plot tilt angle
    axs[1, 0].plot(ts["timestamp_c"], ts["tau_c"] - ts["tau_o"], label="error")
    axs[1, 0].plot(ts["timestamp_c"], ts["tau_c"], label="camera")
    axs[1, 0].plot(ts["timestamp_c"], ts["tau_o"], label="object")
    axs[1, 0].legend()
    axs[1, 0].set_title("Camera and Object Tilt Angle and Difference")
    axs[1, 0].set_xlabel("Timestamp [s]")
    axs[1, 0].set_ylabel("Tilt Angle [deg]")

    # Plot pan angular rate angle
    axs[0, 1].plot(ts["timestamp_c"], ts["rho_dot_c"] - ts["rho_dot_o"], label="error")
    axs[0, 1].plot(ts["timestamp_c"], ts["rho_dot_c"], label="camera")
    axs[0, 1].plot(ts["timestamp_c"], ts["rho_dot_o"], label="object")
    axs[0, 1].legend()
    axs[0, 1].set_title("Camera and Object Pan Angular Rate and Difference")
    axs[0, 0].set_xlabel("Timestamp [s]")
    axs[0, 1].set_ylabel("Pan Anglular Rate [deg/s]")

    # Plot tilt angular rate angle
    axs[1, 1].plot(ts["timestamp_c"], ts["tau_dot_c"] - ts["tau_dot_o"], label="error")
    axs[1, 1].plot(ts["timestamp_c"], ts["tau_dot_c"], label="camera")
    axs[1, 1].plot(ts["timestamp_c"], ts["tau_dot_o"], label="object")
    axs[1, 1].legend()
    axs[1, 1].set_title("Camera and Object Tilt Angular Rate and Difference")
    axs[0, 0].set_xlabel("Timestamp [s]")
    axs[1, 1].set_ylabel("Tilt Anglular Rate [deg/s]")

    plt.show()


def main() -> None:
    """Read a track file and process the corresponding messages using
    MQTT, or not.

    Parameters
    ----------
    None

    Returns
    -------
    None
    """
    # Provide for some command line arguments
    parser = ArgumentParser(
        description="Read a track file and process the corresponding messages"
    )
    parser.add_argument(
        "-t",
        "--track-id",
        default="A1E946",
        help="The track identifier to process: A1E946 (the default) or A19A08",
    )
    parser.add_argument(
        "-m",
        "--use-mqtt",
        action="store_true",
        help="Use MQTT to process messages",
    )
    args = parser.parse_args()

    # Read the track data
    logging.info(f"Reading track for id: {args.track_id}")
    track = read_track_data(args.track_id)

    # Make the controller, subscribe to all topics, and publish, or
    # process, one message to each topic
    logging.info("Making the controller, and subscribing to topics")
    controller = make_controller(args.use_mqtt)
    controller.add_subscribe_topic(
        controller.config_json_topic, controller._config_callback
    )
    controller.add_subscribe_topic(
        controller.orientation_json_topic, controller._orientation_callback
    )
    controller.add_subscribe_topic(
        controller.object_json_topic, controller._object_callback
    )
    config_msg = get_config_msg(controller)
    orientation_msg = get_orientation_msg(controller)
    index = 0
    object_msg = make_object_msg(controller, track, index)
    if controller.use_mqtt:
        logging.info(f"Publishing config msg: {config_msg}")
        controller.publish_to_topic(controller.config_json_topic, config_msg)
        time.sleep(LOOP_INTERVAL)

        logging.info(f"Publishing orientation msg: {orientation_msg}")
        controller.publish_to_topic(controller.orientation_json_topic, orientation_msg)
        time.sleep(LOOP_INTERVAL)

        logging.info(f"Publishing object msg: {object_msg}")
        controller.publish_to_topic(controller.object_json_topic, object_msg)
        time.sleep(LOOP_INTERVAL)

    else:
        _client = None
        _userdata = None
        controller._config_callback(_client, _userdata, config_msg)
        controller._orientation_callback(_client, _userdata, orientation_msg)
        controller._object_callback(_client, _userdata, object_msg)

    # Initialize history for plotting
    history = {}
    data = controller.decode_payload(object_msg, "Selected Object")
    history["timestamp_c"] = [data["timestamp"]]
    history["rho_o"] = [controller.rho_o]
    history["tau_o"] = [controller.tau_o]
    history["rho_dot_o"] = [controller.rho_dot_o]
    history["tau_dot_o"] = [controller.tau_dot_o]
    history["rho_c"] = [controller.rho_c]
    history["tau_c"] = [controller.tau_c]
    history["rho_dot_c"] = [controller.rho_dot_c]
    history["tau_dot_c"] = [controller.tau_dot_c]

    # Loop in camera time
    dt_c = controller.loop_interval
    timestamp_c = history["timestamp_c"][0]
    while index < track.shape[0] - 1:
        timestamp_c += dt_c

        # Process each object message when received
        if timestamp_c >= track["timestamp"][index + 1]:
            index = track["timestamp"][timestamp_c >= track["timestamp"]].index[-1]
            object_msg = make_object_msg(controller, track, index)
            if controller.use_mqtt:
                logging.info(f"Publishing object msg: {object_msg}")
                controller.publish_to_topic(controller.object_json_topic, object_msg)
                time.sleep(LOOP_INTERVAL)

            else:
                controller._object_callback(_client, _userdata, object_msg)

        # Always update pointing
        controller._update_pointing()

        # Append to history for plotting
        history["timestamp_c"].append(timestamp_c)
        history["rho_o"].append(controller.rho_o)
        history["tau_o"].append(controller.tau_o)
        history["rho_dot_o"].append(controller.rho_dot_o)
        history["tau_dot_o"].append(controller.tau_dot_o)
        history["rho_c"].append(controller.rho_c)
        history["tau_c"].append(controller.tau_c)
        history["rho_dot_c"].append(controller.rho_dot_c)
        history["tau_dot_c"].append(controller.tau_dot_c)

    # Convert history dictionary to a dataframe, and plot
    ts = pd.DataFrame.from_dict(history)
    plot_time_series(ts)


if __name__ == "__main__":
    main()<|MERGE_RESOLUTION|>--- conflicted
+++ resolved
@@ -67,22 +67,12 @@
         camera_user=os.getenv("CAMERA_USER", ""),
         camera_password=os.getenv("CAMERA_PASSWORD", ""),
         mqtt_ip=os.getenv("MQTT_IP", ""),
-<<<<<<< HEAD
         config_topic=os.getenv("CONFIG_TOPIC", ""),
         orientation_topic=os.getenv("ORIENTATION_TOPIC", ""),
         object_topic=os.getenv("OBJECT_TOPIC", ""),
+        image_filename_topic=os.getenv("IMAGE_FILENAME_TOPIC", ""),
         capture_topic=os.getenv("CAPTURE_TOPIC", ""),
         logger_topic=os.getenv("LOGGER_TOPIC", ""),
-        image_filename_topic=os.getenv("IMAGE_FILENAME_TOPIC", ""),
-        hostname=os.getenv("HOSTNAME", ""),
-=======
-        config_json_topic=os.getenv("CONFIG_JSON_TOPIC", ""),
-        orientation_json_topic=os.getenv("ORIENTATION_JSON_TOPIC", ""),
-        object_json_topic=os.getenv("OBJECT_JSON_TOPIC", ""),
-        image_bytestring_topic=os.getenv("IMAGE_BYTESTRING_TOPIC", ""),
-        image_json_topic=os.getenv("IMAGE_JSON_TOPIC", ""),
-        logger_json_topic=os.getenv("LOGGER_JSON_TOPIC", ""),
->>>>>>> 694241cd
         heartbeat_interval=HEARTBEAT_INTERVAL,
         loop_interval=LOOP_INTERVAL,
         capture_interval=CAPTURE_INTERVAL,
@@ -318,30 +308,26 @@
     # process, one message to each topic
     logging.info("Making the controller, and subscribing to topics")
     controller = make_controller(args.use_mqtt)
+    controller.add_subscribe_topic(controller.config_topic, controller._config_callback)
     controller.add_subscribe_topic(
-        controller.config_json_topic, controller._config_callback
-    )
-    controller.add_subscribe_topic(
-        controller.orientation_json_topic, controller._orientation_callback
-    )
-    controller.add_subscribe_topic(
-        controller.object_json_topic, controller._object_callback
-    )
+        controller.orientation_topic, controller._orientation_callback
+    )
+    controller.add_subscribe_topic(controller.object_topic, controller._object_callback)
     config_msg = get_config_msg(controller)
     orientation_msg = get_orientation_msg(controller)
     index = 0
     object_msg = make_object_msg(controller, track, index)
     if controller.use_mqtt:
         logging.info(f"Publishing config msg: {config_msg}")
-        controller.publish_to_topic(controller.config_json_topic, config_msg)
+        controller.publish_to_topic(controller.config_topic, config_msg)
         time.sleep(LOOP_INTERVAL)
 
         logging.info(f"Publishing orientation msg: {orientation_msg}")
-        controller.publish_to_topic(controller.orientation_json_topic, orientation_msg)
+        controller.publish_to_topic(controller.orientation_topic, orientation_msg)
         time.sleep(LOOP_INTERVAL)
 
         logging.info(f"Publishing object msg: {object_msg}")
-        controller.publish_to_topic(controller.object_json_topic, object_msg)
+        controller.publish_to_topic(controller.object_topic, object_msg)
         time.sleep(LOOP_INTERVAL)
 
     else:
@@ -376,7 +362,7 @@
             object_msg = make_object_msg(controller, track, index)
             if controller.use_mqtt:
                 logging.info(f"Publishing object msg: {object_msg}")
-                controller.publish_to_topic(controller.object_json_topic, object_msg)
+                controller.publish_to_topic(controller.object_topic, object_msg)
                 time.sleep(LOOP_INTERVAL)
 
             else:
