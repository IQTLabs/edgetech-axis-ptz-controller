--- conflicted
+++ resolved
@@ -44,11 +44,7 @@
         orientation_topic: str,
         object_topic: str,
         image_filename_topic: str,
-<<<<<<< HEAD
-        capture_topic: str,
-=======
         image_capture_topic: str,
->>>>>>> 36d86f1e
         logger_topic: str,
         lambda_t: float = 0.0,
         varphi_t: float = 0.0,
@@ -103,11 +99,7 @@
             MQTT topic for subscribing to object messages
         image_filename_topic: str
             MQTT topic for publising image filenames
-<<<<<<< HEAD
-        capture_topic: str
-=======
         image_capture_topic: str
->>>>>>> 36d86f1e
             MQTT topic for publising image metadata
         logger_topic: str
             MQTT topic for publishing logger messages
@@ -190,11 +182,7 @@
         self.orientation_topic = orientation_topic
         self.object_topic = object_topic
         self.image_filename_topic = image_filename_topic
-<<<<<<< HEAD
-        self.capture_topic = capture_topic
-=======
         self.image_capture_topic = image_capture_topic
->>>>>>> 36d86f1e
         self.logger_topic = logger_topic
         self.lambda_t = lambda_t
         self.varphi_t = varphi_t
@@ -229,8 +217,6 @@
         self.beta = pitch  # [deg]
         self.gamma = roll  # [deg]
 
-        self.zoom = zoom  # [0-9999]
-
         # Always construct camera configuration and control since
         # instantiation only assigns arguments
         logging.info("Constructing camera configuration and control")
@@ -312,11 +298,7 @@
         self.timestamp_c = 0.0  # [s]
         self.rho_c = 0.0  # [deg]
         self.tau_c = 0.0  # [deg]
-<<<<<<< HEAD
-        # TODO: Include in init?
-        self.zoom = 2000  # 1 to 9999 [-]
-=======
->>>>>>> 36d86f1e
+        self.zoom = zoom  # [0-9999]
         self.focus = 60  # 0 to 100 [%]
 
         # Camera pan and tilt rates
@@ -433,9 +415,6 @@
             payload = msg.payload.decode()
         else:
             payload = msg
-<<<<<<< HEAD
-        data_payload = json.loads(payload)[data_payload_type]
-=======
         try:    
             json_payload = json.loads(payload)
             data_payload = json_payload[data_payload_type]
@@ -444,7 +423,6 @@
             logging.error(json_payload)
             logging.error(f"Data payload type: {data_payload_type} not found in payload: {data_payload}")
             return {}
->>>>>>> 36d86f1e
         return json.loads(data_payload)
 
     def _config_callback(
@@ -472,10 +450,6 @@
         # Assign data attributes allowed to change during operation,
         # ignoring config message data without a "axis-ptz-controller"
         # key
-<<<<<<< HEAD
-=======
-
->>>>>>> 36d86f1e
         data = self.decode_payload(msg, "Configuration")
         if "axis-ptz-controller" not in data:
             logging.info(f"Configuration message data missing axis-ptz-controller: {data}")
@@ -491,13 +465,9 @@
         self.image_filename_topic = config.get(
             "image_filename_topic", self.image_filename_topic
         )
-<<<<<<< HEAD
-        self.capture_topic = config.get("capture_topic", self.capture_topic)
-=======
         self.image_capture_topic = config.get(
             "image_capture_topic", self.image_capture_topic
         )
->>>>>>> 36d86f1e
         self.logger_topic = config.get("logger_topic", self.logger_topic)
         self.lambda_t = config.get("tripod_longitude", self.lambda_t)  # [deg]
         self.varphi_t = config.get("tripod_latitude", self.varphi_t)  # [deg]
@@ -530,18 +500,12 @@
         self.auto_focus = config.get("auto_focus", self.auto_focus)
         self.include_age = config.get("include_age", self.include_age)
         self.log_to_mqtt = config.get("log_to_mqtt", self.log_to_mqtt)
-<<<<<<< HEAD
-=======
         self.log_level = config.get("log_level", self.log_level)
->>>>>>> 36d86f1e
         self.continue_on_exception = config.get(
             "continue_on_exception", self.continue_on_exception
         )
-
-<<<<<<< HEAD
-=======
         self.camera_control.absolute_move( None, None, self.zoom, None )
->>>>>>> 36d86f1e
+
         # Log configuration parameters
         self._log_config()
 
@@ -560,11 +524,7 @@
             self.e_z_XYZ,
         ) = axis_ptz_utilities.compute_E_XYZ_to_ENz(self.lambda_t, self.varphi_t)
 
-<<<<<<< HEAD
-    def _log_config(self: Any) -> None:
-=======
     def _log_config(self) -> None:
->>>>>>> 36d86f1e
         """Logs all paramters that can be set on construction."""
         config = {
             "hostname": self.hostname,
@@ -575,22 +535,15 @@
             "orientation_topic": self.orientation_topic,
             "object_topic": self.object_topic,
             "image_filename_topic": self.image_filename_topic,
-<<<<<<< HEAD
-            "capture_topic": self.capture_topic,
-=======
             "image_capture_topic": self.image_capture_topic,
->>>>>>> 36d86f1e
             "logger_topic": self.logger_topic,
             "lambda_t": self.lambda_t,
             "varphi_t": self.varphi_t,
             "h_t": self.h_t,
-<<<<<<< HEAD
-=======
             "yaw": self.alpha,
             "pitch": self.beta,
             "roll": self.gamma,
             "zoom": self.zoom,
->>>>>>> 36d86f1e
             "heartbeat_interval": self.heartbeat_interval,
             "loop_interval": self.loop_interval,
             "capture_interval": self.capture_interval,
@@ -613,10 +566,7 @@
             "auto_focus": self.auto_focus,
             "include_age": self.include_age,
             "log_to_mqtt": self.log_to_mqtt,
-<<<<<<< HEAD
-=======
             "log_level": self.log_level,
->>>>>>> 36d86f1e
             "continue_on_exception": self.continue_on_exception,
         }
         logging.info(
@@ -945,13 +895,6 @@
                 f"Commanding pan and tilt rate indexes: {pan_rate_index}, {tilt_rate_index}"
             )
             if self.camera_control.is_connected():
-<<<<<<< HEAD
-                self.camera_control.continuous_move(
-                    pan_rate_index,
-                    tilt_rate_index,
-                    0.0,
-                )
-=======
                 try:
                     self.camera_control.continuous_move(
                         pan_rate_index,
@@ -961,7 +904,6 @@
                 except Exception as e:
                     logging.error(f"Error: {e}")
 
->>>>>>> 36d86f1e
                 if not self.do_capture:
                     logging.info(f"Starting image capture of object: {self.object_id}")
                     self.do_capture = True
@@ -1006,11 +948,7 @@
             logging.debug(f"Publishing logger msg: {logger_msg}")
             self.publish_to_topic(self.logger_topic, logger_msg)
 
-<<<<<<< HEAD
-    def _send_data(self: Any, data: Dict[str, str]) -> bool:
-=======
     def _send_data(self, data: Dict[str, str]) -> bool:
->>>>>>> 36d86f1e
         """Leverages edgetech-core functionality to publish a JSON
         payload to the MQTT broker on the topic specified by type.
 
@@ -1046,11 +984,7 @@
             topic = self.image_filename_topic
 
         elif data["type"] == "ImageMetadata":
-<<<<<<< HEAD
-            topic = self.capture_topic
-=======
             topic = self.image_capture_topic
->>>>>>> 36d86f1e
 
         success = self.publish_to_topic(topic, payload)
         if success:
@@ -1060,8 +994,6 @@
             logging.error(f"Failed to publish data on channel {topic}: {data}")
 
         return success
-<<<<<<< HEAD
-=======
 
     def _compute_angle_delta(self, theta_c: float, theta_o: float) -> float:
         """Given the angle of the camera and object in a domain of
@@ -1091,7 +1023,6 @@
             theta_o
         )
         return math.degrees(math.acos(d)) * c / math.fabs(c)
->>>>>>> 36d86f1e
 
     def _compute_pan_rate_index(self, rho_dot: float) -> int:
         """Compute pan rate index between -100 and 100 using rates in
@@ -1350,43 +1281,6 @@
     """Instantiate an AxisPtzController."""
     return AxisPtzController(
         hostname=str(os.environ.get("HOSTNAME")),
-<<<<<<< HEAD
-        camera_ip=os.getenv("CAMERA_IP", ""),
-        camera_user=os.getenv("CAMERA_USER", ""),
-        camera_password=os.getenv("CAMERA_PASSWORD", ""),
-        mqtt_ip=os.getenv("MQTT_IP"),
-        config_topic=os.getenv("CONFIG_TOPIC", ""),
-        orientation_topic=os.getenv("ORIENTATION_TOPIC", ""),
-        object_topic=os.getenv("OBJECT_TOPIC", ""),
-        image_filename_topic=str(os.environ.get("IMAGE_FILENAME_TOPIC")),
-        capture_topic=os.getenv("CAPTURE_TOPIC", ""),
-        logger_topic=os.getenv("LOGGER_TOPIC", ""),
-        lambda_t=float(os.getenv("TRIPOD_LONGITUDE", 0.0)),
-        varphi_t=float(os.getenv("TRIPOD_LATITUDE", 0.0)),
-        h_t=float(os.getenv("TRIPOD_ALTITUDE", 0.0)),
-        heartbeat_interval=int(os.getenv("HEARTBEAT_INTERVAL", 10)),
-        loop_interval=float(os.getenv("LOOP_INTERVAL", 0.1)),
-        capture_interval=int(os.getenv("CAPTURE_INTERVAL", 2)),
-        capture_dir=os.getenv("CAPTURE_DIR", "."),
-        lead_time=float(os.getenv("LEAD_TIME", 0.5)),
-        pan_gain=float(os.getenv("PAN_GAIN", 0.2)),
-        pan_rate_min=float(os.getenv("PAN_RATE_MIN", 1.8)),
-        pan_rate_max=float(os.getenv("PAN_RATE_MAX", 150.0)),
-        tilt_gain=float(os.getenv("TILT_GAIN", 0.2)),
-        tilt_rate_min=float(os.getenv("TILT_RATE_MIN", 1.8)),
-        tilt_rate_max=float(os.getenv("TILT_RATE_MAX", 150.0)),
-        focus_slope=float(os.getenv("FOCUS_SLOPE", 0.0006)),
-        focus_intercept=float(os.getenv("FOCUS_INTERCEPT", 54)),
-        focus_min=int(os.getenv("FOCUS_MIN", 5555)),
-        focus_max=int(os.getenv("FOCUS_MAX", 9999)),
-        jpeg_resolution=os.getenv("JPEG_RESOLUTION", "1920x1080"),
-        jpeg_compression=int(os.getenv("JPEG_COMPRESSION", 5)),
-        use_mqtt=ast.literal_eval(os.getenv("USE_MQTT", "True")),
-        use_camera=ast.literal_eval(os.getenv("USE_CAMERA", "True")),
-        auto_focus=ast.literal_eval(os.getenv("AUTO_FOCUS", "True")),
-        include_age=ast.literal_eval(os.getenv("INCLUDE_AGE", "True")),
-        log_to_mqtt=ast.literal_eval(os.getenv("LOG_TO_MQTT", "False")),
-=======
         camera_ip=os.environ.get("CAMERA_IP", ""),
         camera_user=os.environ.get("CAMERA_USER", ""),
         camera_password=os.environ.get("CAMERA_PASSWORD", ""),
@@ -1427,7 +1321,6 @@
         include_age=ast.literal_eval(os.environ.get("INCLUDE_AGE", "True")),
         log_to_mqtt=ast.literal_eval(os.environ.get("LOG_TO_MQTT", "False")),
         log_level=os.environ.get("LOG_LEVEL", "False"),
->>>>>>> 36d86f1e
         continue_on_exception=ast.literal_eval(
             os.environ.get("CONTINUE_ON_EXCEPTION", "False")
         ),
