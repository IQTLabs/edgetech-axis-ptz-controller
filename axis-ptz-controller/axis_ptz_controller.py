"""Defines the AxisPtzController child class of BaseMQTTPubSub, and a
method for making AxisPtzController instances. Instatiates an
AxisPtzController, and executes its main() method when run as a
module.
"""

import ast
from datetime import datetime
import json
import logging
import threading
import math
import os
from pathlib import Path
import shutil
import sys
import tempfile
from time import sleep, time
import traceback
from types import FrameType
from typing import Any, Dict, Optional, Union

import numpy as np
import quaternion
import paho.mqtt.client as mqtt
import schedule

from base_mqtt_pub_sub import BaseMQTTPubSub
import axis_ptz_utilities
from camera_configuration import CameraConfiguration
from camera_control import CameraControl


class AxisPtzController(BaseMQTTPubSub):
    """Point the camera at an object using a proportional rate
    controller, and capture images while in track."""

    def __init__(
        self,
        hostname: str,
        camera_ip: str,
        camera_user: str,
        camera_password: str,
        config_topic: str,
        orientation_topic: str,
        object_topic: str,
        image_filename_topic: str,
        image_capture_topic: str,
        manual_control_topic: str,
        logger_topic: str,
        lambda_t: float = 0.0,
        varphi_t: float = 0.0,
        h_t: float = 0.0,
        heartbeat_interval: int = 10,
        loop_interval: float = 0.1,
        capture_interval: int = 2,
        capture_dir: str = ".",
        lead_time: float = 0.5,
        tripod_yaw: float = 0.0,
        tripod_pitch: float = 0.0,
        tripod_roll: float = 0.0,
        pan_gain: float = 0.2,
        pan_rate_min: float = 1.8,
        pan_rate_max: float = 150.0,
        tilt_gain: float = 0.2,
        tilt_rate_min: float = 1.8,
        tilt_rate_max: float = 150.0,
        zoom: int = 6000,
        focus: int = 8749,
        focus_min: int = 7499,
        focus_max: int = 9999,
        hyperfocal_distance: float = 22500.0,
        jpeg_resolution: str = "1920x1080",
        jpeg_compression: int = 5,
        use_mqtt: bool = True,
        use_camera: bool = True,
        auto_focus: bool = False,
        include_age: bool = True,
        log_to_mqtt: bool = False,
        log_level: str = "INFO",
        continue_on_exception: bool = False,
        **kwargs: Any,
    ):
        """Instantiate the PTZ controller by connecting to the camera
        and message broker, and initializing data attributes.

        Parameters
        ----------
        hostname (str): Name of host
        camera_ip: str
            Camera IP address
        camera_user: str
            Camera user name
        camera_password: str
            Camera user password
        config_topic: str
            MQTT topic for subscribing to configuration messages
        orientation_topic: str
            MQTT topic for subscribing to orientation messages
        object_topic: str
            MQTT topic for subscribing to object messages
        image_filename_topic: str
            MQTT topic for publising image filenames
        image_capture_topic: str
            MQTT topic for publising image metadata
        manual_control_topic: str
            MQTT topic for subscribing to manual control messages
        logger_topic: str
            MQTT topic for publishing logger messages
        lambda_t: float
            Tripod geodetic longitude [deg]
        varphi_t: float = 0.0,
            Tripod geodetic latitude [deg]
        h_t: float = 0.0,
            Tripod geodetic altitude [deg]
        heartbeat_interval: int
            Interval at which heartbeat message is to be published [s]
        loop_interval: float
            Interval at which pointing of the camera is computed [s]
        capture_interval: int
            Interval at which the camera image is captured [s]
        capture_dir: str
            Directory in which to place captured images
        lead_time: float
            Lead time used when computing camera pointing to the
            object [s]
        tripod_yaw: float
            Yaw angle of camera tripod from level North [degrees]
        tripod_pitch: float
            Pitch angle of camera tripod from level North [degrees]
        tripod_roll: float
            Roll angle of camera tripod from level North [degrees]
        pan_gain: float
            Proportional control gain for pan error [1/s]
        pan_rate_min: float
            Camera pan rate minimum [deg/s]
        pan_rate_max: float
            Camera pan rate maximum [deg/s]
        tilt_gain: float
            Proportional control gain for tilt error [1/s]
        tilt_rate_min: float
            Camera tilt rate minimum [deg/s]
        tilt_rate_max: float
            Camera tilt rate maximum [deg/s]
        zoom: int
            Camera zoom level [0-9999]
        focus: int
            Camera focus level [7499-9999]
        focus_min: int
            Focus minimum from settings
        focus_max: int
             Focus maximum from settings
        hyperfocal_distance: float
             Distance at or above which focus setting remains minimum [m]
        jpeg_resolution: str
            Image capture resolution, for example, "1920x1080"
        jpeg_compression: int
            Image compression: 0 to 100
        use_mqtt: bool
            Flag to use MQTT, or not
        use_camera: bool
            Flag to use camera configuration and control, or not
        auto_focus: bool
            Flag to auto focus, or not
        include_age: bool
            Flag to include object message age in lead time, or not
        log_to_mqtt: bool
            Flag to publish logger messages to MQTT, or not
        log_level (str): One of 'NOTSET', 'DEBUG', 'INFO', 'WARN',
            'WARNING', 'ERROR', 'FATAL', 'CRITICAL'
        continue_on_exception: bool
            Continue on unhandled exceptions if True, raise exception
            if False (the default)

        Returns
        -------
        AxisPtzController
        """
        # Parent class handles kwargs, including MQTT IP
        super().__init__(**kwargs)
        self.hostname = hostname
        self.camera_ip = camera_ip
        self.camera_user = camera_user
        self.camera_password = camera_password
        self.config_topic = config_topic
        self.orientation_topic = orientation_topic
        self.object_topic = object_topic
        self.image_filename_topic = image_filename_topic
        self.image_capture_topic = image_capture_topic
        self.manual_control_topic = manual_control_topic
        self.logger_topic = logger_topic
        self.lambda_t = lambda_t
        self.varphi_t = varphi_t
        self.h_t = h_t
        self.heartbeat_interval = heartbeat_interval
        self.loop_interval = loop_interval
        self.capture_interval = capture_interval
        self.capture_dir = capture_dir
        self.lead_time = lead_time
        self.alpha = tripod_yaw
        self.beta = tripod_pitch
        self.gamma = tripod_roll
        self.pan_gain = pan_gain
        self.pan_rate_min = pan_rate_min
        self.pan_rate_max = pan_rate_max
        self.tilt_gain = tilt_gain
        self.tilt_rate_min = tilt_rate_min
        self.tilt_rate_max = tilt_rate_max
        self.zoom = zoom
        self.focus = focus
        self.focus_min = focus_min
        self.focus_max = focus_max
        self.hyperfocal_distance = hyperfocal_distance
        self.jpeg_resolution = jpeg_resolution
        self.jpeg_compression = jpeg_compression
        self.use_mqtt = use_mqtt
        self.use_camera = use_camera
        self.auto_focus = auto_focus
        self.include_age = include_age
        self.log_to_mqtt = log_to_mqtt
        self.log_level = log_level
        self.continue_on_exception = continue_on_exception

        # Always construct camera configuration and control since
        # instantiation only assigns arguments
        logging.info("Constructing camera configuration and control")
        self.camera_configuration = CameraConfiguration(
            self.camera_ip, self.camera_user, self.camera_password
        )
        self.camera_control = CameraControl(
            self.camera_ip, self.camera_user, self.camera_password
        )

        # Connect MQTT client
        if self.use_mqtt:
            logging.info("Connecting MQTT client")
            self.connect_client()
            sleep(1)
            self.publish_registration("PTZ Controller Module Registration")

        # Object id, timestamp of object message and corresponding
        # object longitude, latitude, and altitude, and position and
        # velocity relative to the tripod in the camera fixed (rst)
        # coordinate system
        self.object_id = "NA"
        self.timestamp_o = 0.0  # [s]
        self.lambda_o = 0.0  # [deg]
        self.varphi_o = 0.0  # [deg]
        self.h_o = 0.0  # [m]
        self.r_rst_o_0_t = np.zeros((3,))  # [m/s]
        self.v_rst_o_0_t = np.zeros((3,))  # [m/s]

        # Tripod yaw, pitch, and roll rotation quaternions
        self.q_alpha = quaternion.quaternion()
        self.q_beta = quaternion.quaternion()
        self.q_gamma = quaternion.quaternion()

        # Tripod position in the geocentric (XYZ) coordinate system
        self.r_XYZ_t = np.zeros((3,))

        # Compute orthogonal transformation matrix from geocentric
        # (XYZ) to topocentric (ENz) coordinates
        self.E_XYZ_to_ENz = np.zeros((3, 3))
        self.e_E_XYZ = np.zeros((3,))
        self.e_N_XYZ = np.zeros((3,))
        self.e_z_XYZ = np.zeros((3,))

        # Orthogonal transformation matrix from geocentric (XYZ) to
        # camera housing fixed (uvw) coordinates
        self.E_XYZ_to_uvw = np.zeros((3, 3))

        # Position and velocity in the topocentric (ENz) coordinate
        # system of the object relative to the tripod at time zero
        self.r_ENz_o_0_t = np.zeros((3,))
        self.v_ENz_o_0_t = np.zeros((3,))

        # Distance between the object and the tripod at time one
        self.distance3d = 0.0  # [m]

        # Object azimuth and elevation angles
        self.azm_o = 0.0  # [deg]
        self.elv_o = 0.0  # [deg]

        # Object pan and tilt angles
        self.rho_o = 0.0  # [deg]
        self.tau_o = 0.0  # [deg]

        # Pan, and tilt rotation quaternions
        self.q_row = quaternion.quaternion()
        self.q_tau = quaternion.quaternion()

        # Orthogonal transformation matrix from camera housing (uvw)
        # to camera fixed (rst) coordinates
        self.E_XYZ_to_rst = np.zeros((3, 3))

        # Object pan and tilt rates
        self.rho_dot_o = 0.0  # [deg/s]
        self.tau_dot_o = 0.0  # [deg/s]

        # Time of pointing update, camera pan and tilt angles
        self.timestamp_c = 0.0  # [s]
        self.rho_c = 0.0  # [deg]
        self.tau_c = 0.0  # [deg]

        # Camera pan and tilt rates
        self.rho_dot_c = 0.0  # [deg/s]
        self.tau_dot_c = 0.0  # [deg/s]

        # Camera pan and tilt rate differences
        self.delta_rho_dot_c = 0.0  # [deg/s]
        self.delta_tau_dot_c = 0.0  # [deg/s]

        # Camera focus parameters. Note that the focus setting is
        # minimum at and greater than the hyperfocal distance, and the
        # focus setting is maximum when the distance is zero.
        self.focus_slope = (self.focus_min - self.focus_max) / self.hyperfocal_distance
        self.focus_intercept = self.focus_max

        # Capture boolean and last capture time
        self.do_capture = False
        self.capture_time = 0.0

        # Initialize tripod position in the geocentric (XYZ)
        # coordinate system, orthogonal transformation matrix from
        # geocentric (XYZ) to topocentric (ENz) coordinates, and East,
        # North, and zenith unit vectors
        config_msg = self.generate_payload_json(
            push_timestamp=int(datetime.utcnow().timestamp()),
            device_type=os.environ.get("DEVICE_TYPE", "Collector"),
            id_=self.hostname,
            deployment_id=os.environ.get(
                "DEPLOYMENT_ID", f"Unknown-Location-{self.hostname}"
            ),
            current_location=os.environ.get("CURRENT_LOCATION", "-90, -180"),
            status="Debug",
            message_type="Event",
            model_version="null",
            firmware_version="v0.0.0",
            data_payload_type="Configuration",
            data_payload=json.dumps(
                {
                    "axis-ptz-controller": {
                        "tripod_longitude": self.lambda_t,
                        "tripod_latitude": self.varphi_t,
                        "tripod_altitude": self.h_t,
                    }
                }
            ),
        )
        self._config_callback(None, None, config_msg)

        os.makedirs(self.capture_dir, exist_ok=True)
        # Initialize the rotations from the geocentric (XYZ)
        # coordinate system to the camera housing fixed (uvw)
        # coordinate system
        orientation_msg = self.generate_payload_json(
            push_timestamp=int(datetime.utcnow().timestamp()),
            device_type=os.environ.get("DEVICE_TYPE", "Collector"),
            id_=self.hostname,
            deployment_id=os.environ.get(
                "DEPLOYMENT_ID", f"Unknown-Location-{self.hostname}"
            ),
            current_location=os.environ.get("CURRENT_LOCATION", "-90, -180"),
            status="Debug",
            message_type="Event",
            model_version="null",
            firmware_version="v0.0.0",
            data_payload_type="Orientation",
            data_payload=json.dumps(
                {
                    "tripod_yaw": self.alpha,
                    "tripod_pitch": self.beta,
                    "tripod_roll": self.gamma,
                }
            ),
        )
        self._orientation_callback(None, None, orientation_msg)

        # Initialize camera pointing
        if self.use_camera:
            if self.auto_focus:
                logging.info(
                    f"Absolute move to pan: {self.rho_c}, and tilt: {self.tau_c}, with zoom: {self.zoom}"
                )
                try:
<<<<<<< HEAD
                    self.camera_control.absolute_move(self.rho_c, self.tau_c, self.zoom, 99)
=======
                    self.camera_control.absolute_move(
                        self.rho_c, self.tau_c, self.zoom, 50
                    )
>>>>>>> eb280303
                except Exception as e:
                    logging.error(f"Error: {e}")
            else:
                logging.info(
                    f"Absolute move to pan: {self.rho_c}, and tilt: {self.tau_c}, with zoom: {self.zoom}, and focus: {self.focus}"
                )
                try:
                    self.camera_control.absolute_move(
                        self.rho_c, self.tau_c, self.zoom, 99, self.focus
                    )
                except Exception as e:
                    logging.error(f"Error: {e}")

        # Log configuration parameters
        self._log_config()

    def decode_payload(
        self, msg: Union[mqtt.MQTTMessage, str], data_payload_type: str
    ) -> Dict[Any, Any]:
        """
        Decode the payload carried by a message.

        Parameters
        ----------
        payload: mqtt.MQTTMessage
            The MQTT message
        data_payload_type: str
            The data payload type

        Returns
        -------
        data : Dict[Any, Any]
            The data payload of the message payload
        """
        if type(msg) == mqtt.MQTTMessage:
            payload = msg.payload.decode()
        else:
            payload = msg
        try:
            json_payload = json.loads(payload)
            data_payload = json_payload[data_payload_type]
        except (KeyError, TypeError) as e:
            logging.error(f"Error: {e}")
            logging.error(json_payload)
            logging.error(
                f"Data payload type: {data_payload_type} not found in payload: {data_payload}"
            )
            return {}
        return json.loads(data_payload)

    def _config_callback(
        self,
        _client: Union[mqtt.Client, None],
        _userdata: Union[Dict[Any, Any], None],
        msg: Union[mqtt.MQTTMessage, str],
    ) -> None:
        """
        Process configuration message.

        Parameters
        ----------
        _client: Union[mqtt.Client, None]
            MQTT client
        _userdata: Union[Dict[Any, Any], None]
            Any required user data
        msg: Union[mqtt.MQTTMessage, Dict[Any, Any]]
            An MQTT message, or dictionary

        Returns
        -------
        None
        """
        # Assign data attributes allowed to change during operation,
        # ignoring config message data without a "axis-ptz-controller"
        # key
        data = self.decode_payload(msg, "Configuration")
        if "axis-ptz-controller" not in data:
            logging.info(
                f"Configuration message data missing axis-ptz-controller: {data}"
            )
            return
        logging.info(f"Processing config msg data: {data}")
        config = data["axis-ptz-controller"]
        self.camera_ip = config.get("camera_ip", self.camera_ip)
        self.camera_user = config.get("camera_user", self.camera_user)
        self.camera_password = config.get("camera_password", self.camera_password)
        self.config_topic = config.get("config_topic", self.config_topic)
        self.orientation_topic = config.get("orientation_topic", self.orientation_topic)
        self.object_topic = config.get("object_topic", self.object_topic)
        self.image_filename_topic = config.get(
            "image_filename_topic", self.image_filename_topic
        )
        self.image_capture_topic = config.get(
            "image_capture_topic", self.image_capture_topic
        )
        self.logger_topic = config.get("logger_topic", self.logger_topic)
        self.lambda_t = config.get("tripod_longitude", self.lambda_t)  # [deg]
        self.varphi_t = config.get("tripod_latitude", self.varphi_t)  # [deg]
        self.h_t = config.get("tripod_altitude", self.h_t)  # [m]
        self.heartbeat_interval = config.get(
            "heartbeat_interval", self.heartbeat_interval
        )
        self.loop_interval = config.get("loop_interval", self.loop_interval)  # [s]
        self.capture_interval = config.get(
            "capture_interval", self.capture_interval
        )  # [s]
        self.capture_dir = config.get("capture_dir", self.capture_dir)
        self.lead_time = config.get("lead_time", self.lead_time)  # [s]
        # Cannot set tripod yaw, pitch, and roll because of side effects
        self.pan_gain = config.get("pan_gain", self.pan_gain)  # [1/s]
        self.pan_rate_min = config.get("pan_rate_min", self.pan_rate_min)
        self.pan_rate_max = config.get("pan_rate_max", self.pan_rate_max)
        self.tilt_gain = config.get("tilt_gain", self.tilt_gain)  # [1/s]
        self.tilt_gain = config.get("tilt_gain", self.tilt_gain)
        self.tilt_rate_min = config.get("tilt_rate_min", self.tilt_rate_min)
        self.tilt_rate_max = config.get("tilt_rate_max", self.tilt_rate_max)
        self.zoom = config.get("zoom", self.zoom)  # [0-9999]
        self.focus = config.get("focus", self.focus)  # [7499-9999]
        self.focus_min = config.get("focus_min", self.focus_min)
        self.focus_max = config.get("focus_max", self.focus_max)
        self.hyperfocal_distance = config.get(
            "hyperfocal_distance", self.hyperfocal_distance
        )
        self.jpeg_resolution = config.get("jpeg_resolution", self.jpeg_resolution)
        self.jpeg_compression = config.get("jpeg_compression", self.jpeg_compression)
        self.use_mqtt = config.get("use_mqtt", self.use_mqtt)
        self.use_camera = config.get("use_camera", self.use_camera)
        self.auto_focus = config.get("auto_focus", self.auto_focus)
        self.include_age = config.get("include_age", self.include_age)
        self.log_to_mqtt = config.get("log_to_mqtt", self.log_to_mqtt)
        self.log_level = config.get("log_level", self.log_level)
        self.continue_on_exception = config.get(
            "continue_on_exception", self.continue_on_exception
        )
        self.camera_control.absolute_move(None, None, self.zoom, None)

        # Log configuration parameters
        self._log_config()

        # Compute tripod position in the geocentric (XYZ) coordinate
        # system
        self.r_XYZ_t = axis_ptz_utilities.compute_r_XYZ(
            self.lambda_t, self.varphi_t, self.h_t
        )

        # Compute orthogonal transformation matrix from geocentric
        # (XYZ) to topocentric (ENz) coordinates
        (
            self.E_XYZ_to_ENz,
            self.e_E_XYZ,
            self.e_N_XYZ,
            self.e_z_XYZ,
        ) = axis_ptz_utilities.compute_E_XYZ_to_ENz(self.lambda_t, self.varphi_t)

    def _log_config(self) -> None:
        """Logs all paramters that can be set on construction."""
        config = {
            "hostname": self.hostname,
            "camera_ip": self.camera_ip,
            "camera_user": self.camera_user,
            "camera_password": self.camera_password,
            "config_topic": self.config_topic,
            "orientation_topic": self.orientation_topic,
            "object_topic": self.object_topic,
            "image_filename_topic": self.image_filename_topic,
            "image_capture_topic": self.image_capture_topic,
            "logger_topic": self.logger_topic,
            "lambda_t": self.lambda_t,
            "varphi_t": self.varphi_t,
            "h_t": self.h_t,
            "heartbeat_interval": self.heartbeat_interval,
            "loop_interval": self.loop_interval,
            "capture_interval": self.capture_interval,
            "capture_dir": self.capture_dir,
            "lead_time": self.lead_time,
            "tripod_yaw": self.alpha,
            "tripod_pitch": self.beta,
            "tripod_roll": self.gamma,
            "pan_gain": self.pan_gain,
            "pan_rate_min": self.pan_rate_min,
            "pan_rate_max": self.pan_rate_max,
            "tilt_gain": self.tilt_gain,
            "tilt_rate_min": self.tilt_rate_min,
            "tilt_rate_max": self.tilt_rate_max,
            "zoom": self.zoom,
            "focus": self.focus,
            "focus_min": self.focus_min,
            "focus_max": self.focus_max,
            "hyperfocal_distance": self.hyperfocal_distance,
            "jpeg_resolution": self.jpeg_resolution,
            "jpeg_compression": self.jpeg_compression,
            "use_mqtt": self.use_mqtt,
            "use_camera": self.use_camera,
            "auto_focus": self.auto_focus,
            "include_age": self.include_age,
            "log_to_mqtt": self.log_to_mqtt,
            "log_level": self.log_level,
            "continue_on_exception": self.continue_on_exception,
        }
        logging.info(
            f"AxisPtzController configuration:\n{json.dumps(config, indent=4)}"
        )

    def _orientation_callback(
        self,
        _client: Union[mqtt.Client, None],
        _userdata: Union[Dict[Any, Any], None],
        msg: Union[mqtt.MQTTMessage, str],
    ) -> None:
        """
        Process orientation message.

        Parameters
        ----------
        _client: Union[mqtt.Client, None]
            MQTT client
        _userdata: Union[Dict[Any, Any], None]
            Any required user data
        msg: Union[mqtt.MQTTMessage, Dict[Any, Any]]
            An MQTT message, or dictionary

        Returns
        -------
        None
        """
        # Assign camera housing rotation angles
        data = self.decode_payload(msg, "Orientation")
        logging.info(f"Processing orientation msg data: {data}")
        self.alpha = data["tripod_yaw"]  # [deg]
        self.beta = data["tripod_pitch"]  # [deg]
        self.gamma = data["tripod_roll"]  # [deg]

        # Compute the rotations from the geocentric (XYZ) coordinate
        # system to the camera housing fixed (uvw) coordinate system
        logging.info(f"Initial E_XYZ_to_uvw: {self.E_XYZ_to_uvw}")
        (
            self.q_alpha,
            self.q_beta,
            self.q_gamma,
            self.E_XYZ_to_uvw,
            _,
            _,
            _,
        ) = axis_ptz_utilities.compute_camera_rotations(
            self.e_E_XYZ,
            self.e_N_XYZ,
            self.e_z_XYZ,
            self.alpha,
            self.beta,
            self.gamma,
            self.rho_c,
            self.tau_c,
        )
        logging.info(f"Final E_XYZ_to_uvw: {self.E_XYZ_to_uvw}")

    def _reset_stop_timer(self) -> None:
        if hasattr(self, "_timer"):
            self._timer.cancel()  # type: ignore
        self._timer = threading.Timer(3, self._stop_timer_callback)
        self._timer.start()

    def _stop_timer_callback(self) -> None:
        # Call your function here
        print("Timer callback called")

        logging.info(f"Stopping image capture of object, updates timed out")
        self.do_capture = False
        logging.info("Stopping continuous pan and tilt - updates timed out")
        try:
            self.camera_control.stop_move()
        except Exception as e:
            logging.error(f"Error: {e}")

            # ... existing code ...

    def _object_callback(
        self,
        _client: Union[mqtt.Client, None],
        _userdata: Union[Dict[Any, Any], None],
        msg: Union[mqtt.MQTTMessage, str],
    ) -> None:
        """
        Process object message.

        Parameters
        ----------
        _client: Union[mqtt.Client, None]
            MQTT client
        _userdata: Union[Dict[Any, Any], None]
            Any required user data
        msg: Union[mqtt.MQTTMessage, Dict[Any, Any]]
            An MQTT message, or dictionary

        Returns
        -------
        None
        """
        # Assign identifier, time, position, and velocity of the
        # object
        data = self.decode_payload(msg, "Selected Object")
        if not set(
            [
                "object_id",
                "object_type",
                "timestamp",
                "latitude",
                "longitude",
                "altitude",
                "track",
                "horizontal_velocity",
                "vertical_velocity",
            ]
        ) <= set(data.keys()):
            logging.info(f"Required keys missing from object message data: {data}")
            return
        logging.info(f"Processing object msg data: {data}")
        self.timestamp_o = float(data["timestamp"])  # [s]
        self.timestamp_c = self.timestamp_o
        self.lambda_o = data["longitude"]  # [deg]
        self.varphi_o = data["latitude"]  # [deg]
        self.h_o = data["altitude"]  # [m]
        track_o = data["track"]  # [deg]
        ground_speed_o = data["horizontal_velocity"]  # [m/s]
        vertical_rate_o = data["vertical_velocity"]  # [m/s]

        # Compute position in the geocentric (XYZ) coordinate system
        # of the object relative to the tripod at time zero, the
        # observation time
        r_XYZ_o_0 = axis_ptz_utilities.compute_r_XYZ(
            self.lambda_o, self.varphi_o, self.h_o
        )
        r_XYZ_o_0_t = r_XYZ_o_0 - self.r_XYZ_t

        # Assign lead time, computing and adding age of object
        # message, if enabled
        lead_time = self.lead_time  # [s]
        if self.include_age:
            object_msg_age = datetime.utcnow().timestamp() - self.timestamp_o  # [s]
            logging.debug(f"Object msg age: {object_msg_age} [s]")
            lead_time += object_msg_age
        logging.info(f"Using lead time: {lead_time} [s]")

        # Compute position and velocity in the topocentric (ENz)
        # coordinate system of the object relative to the tripod at
        # time zero, and position at slightly later time one
        self.r_ENz_o_0_t = np.matmul(self.E_XYZ_to_ENz, r_XYZ_o_0_t)
        track_o = math.radians(track_o)
        self.v_ENz_o_0_t = np.array(
            [
                ground_speed_o * math.sin(track_o),
                ground_speed_o * math.cos(track_o),
                vertical_rate_o,
            ]
        )
        r_ENz_o_1_t = self.r_ENz_o_0_t + self.v_ENz_o_0_t * lead_time

        # Compute position, at time one, and velocity, at time zero,
        # in the geocentric (XYZ) coordinate system of the object
        # relative to the tripod
        r_XYZ_o_1_t = np.matmul(self.E_XYZ_to_ENz.transpose(), r_ENz_o_1_t)
        v_XYZ_o_0_t = np.matmul(self.E_XYZ_to_ENz.transpose(), self.v_ENz_o_0_t)

        # Compute the distance between the object and the tripod at
        # time one
        self.distance3d = axis_ptz_utilities.norm(r_ENz_o_1_t)

        # TODO: Restore?
        # Compute the distance between the object and the tripod
        # along the surface of a spherical Earth
        # distance2d = axis_ptz_utilities.compute_great_circle_distance(
        #     self.self.lambda_t,
        #     self.varphi_t,
        #     self.lambda_o,
        #     self.varphi_o,
        # )  # [m]

        # Compute the object azimuth and elevation relative to the
        # tripod
        self.azm_o = math.degrees(math.atan2(r_ENz_o_1_t[0], r_ENz_o_1_t[1]))  # [deg]
        self.elv_o = math.degrees(
            math.atan2(r_ENz_o_1_t[2], axis_ptz_utilities.norm(r_ENz_o_1_t[0:2]))
        )  # [deg]
        logging.debug(f"Object azimuth and elevation: {self.azm_o}, {self.elv_o} [deg]")

        # Compute pan and tilt to point the camera at the object
        r_uvw_o_1_t = np.matmul(self.E_XYZ_to_uvw, r_XYZ_o_1_t)
        self.rho_o = math.degrees(math.atan2(r_uvw_o_1_t[0], r_uvw_o_1_t[1]))  # [deg]
        self.tau_o = math.degrees(
            math.atan2(r_uvw_o_1_t[2], axis_ptz_utilities.norm(r_uvw_o_1_t[0:2]))
        )  # [deg]
        logging.debug(f"Object pan and tilt: {self.rho_o}, {self.tau_o} [deg]")
        object_id = data["object_id"]
        if self.use_camera and self.tau_o < 0:
            logging.info(f"Stopping image capture of object: {object_id}")
            self.do_capture = False
            logging.info(
                "Stopping continuous pan and tilt - Object is below the horizon"
            )
            try:
                self.camera_control.stop_move()
            except Exception as e:
                logging.error(f"Error: {e}")

        if self.use_camera:
            # Get camera pan and tilt
            self.rho_c, self.tau_c, _zoom, _focus = self.camera_control.get_ptz()
            logging.info(
                f"Camera pan, tilt, zoom, and focus: {self.rho_c} [deg], {self.tau_c} [deg], {_zoom}, {_focus}"
            )
            self._reset_stop_timer()

            # Point the camera at any new object directly
            if self.object_id != object_id:
                self.object_id = object_id
                if self.auto_focus:
                    logging.info(
                        f"Absolute move to pan: {self.rho_o}, and tilt: {self.tau_o}, with zoom: {self.zoom}"
                    )
                    try:
                        self.camera_control.absolute_move(
                            self.rho_o, self.tau_o, self.zoom, 99
                        )
                    except Exception as e:
                        logging.error(f"Error: {e}")
                else:
                    logging.info(
                        f"Absolute move to pan: {self.rho_o}, and tilt: {self.tau_o}, with zoom: {self.zoom}, and focus: {self.focus}"
                    )
                    try:
                        self.camera_control.absolute_move(
                            self.rho_o, self.tau_o, self.zoom, 99, self.focus
                        )
                    except Exception as e:
                        logging.error(f"Error: {e}")

                duration = max(
                    math.fabs(self._compute_angle_delta(self.rho_c, self.rho_o))
                    / (self.pan_rate_max),
                    math.fabs(self._compute_angle_delta(self.tau_c, self.tau_o))
                    / (self.tilt_rate_max),
                )
                logging.info(f"Sleeping: {duration} [s]")
                sleep(duration)
                return

        else:
            logging.debug(f"Controller pan and tilt: {self.rho_c}, {self.tau_c} [deg]")

        # Compute slew rate differences
        self.delta_rho_dot_c = self.pan_gain * self._compute_angle_delta(
            self.rho_c, self.rho_o
        )
        self.delta_tau_dot_c = self.tilt_gain * self._compute_angle_delta(
            self.tau_c, self.tau_o
        )
        logging.debug(
            f"Delta pan and tilt rates: {self.delta_rho_dot_c}, {self.delta_tau_dot_c} [deg/s]"
        )

        # Compute position and velocity in the camera fixed (rst)
        # coordinate system of the object relative to the tripod at
        # time zero after pointing the camera at the object
        (
            _,
            _,
            _,
            _,
            _,
            _,
            self.E_XYZ_to_rst,
        ) = axis_ptz_utilities.compute_camera_rotations(
            self.e_E_XYZ,
            self.e_N_XYZ,
            self.e_z_XYZ,
            self.alpha,
            self.beta,
            self.gamma,
            self.rho_o,
            self.tau_o,
        )
        self.r_rst_o_0_t = np.matmul(self.E_XYZ_to_rst, r_XYZ_o_0_t)
        self.v_rst_o_0_t = np.matmul(self.E_XYZ_to_rst, v_XYZ_o_0_t)

        # Compute object slew rate
        omega = (
            axis_ptz_utilities.cross(self.r_rst_o_0_t, self.v_rst_o_0_t)
            / axis_ptz_utilities.norm(self.r_rst_o_0_t) ** 2
        )
        self.rho_dot_o = math.degrees(-omega[2])
        self.tau_dot_o = math.degrees(omega[0])
        logging.debug(
            f"Object pan and tilt rates: {self.rho_dot_o}, {self.tau_dot_o} [deg/s]"
        )

        # Update camera pan and tilt rate
        self.rho_dot_c = self.rho_dot_o + self.delta_rho_dot_c
        self.tau_dot_c = self.tau_dot_o + self.delta_tau_dot_c
        logging.info(
            f"Camera pan and tilt rates: {self.rho_dot_c}, {self.tau_dot_c} [deg/s]"
        )

        # Get, or compute and set focus, command camera pan and tilt
        # rates, and begin capturing images, if needed
        if self.use_camera:
            if not self.auto_focus:
                # Note that focus cannot be negative, since distance3d
                # is non-negative
                self.focus = int(
                    max(
                        self.focus_min,
                        self.focus_slope * self.distance3d + self.focus_intercept,
                    )
                )
                logging.debug(f"Commanding focus: {self.focus}")
                try:
                    self.camera_control.set_focus(self.focus)
                except Exception as e:
                    logging.error(f"Error: {e}")

            pan_rate_index = self._compute_pan_rate_index(self.rho_dot_c)
            tilt_rate_index = self._compute_tilt_rate_index(self.tau_dot_c)
            logging.info(
                f"Commanding pan and tilt rate indexes: {pan_rate_index}, {tilt_rate_index}"
            )
            if self.camera_control.is_connected():
                try:
                    self.camera_control.continuous_move(
                        pan_rate_index,
                        tilt_rate_index,
                        0.0,
                    )
                except Exception as e:
                    logging.error(f"Error: {e}")

                if not self.do_capture:
                    logging.info(f"Starting image capture of object: {self.object_id}")
                    self.do_capture = True
                    self.capture_time = time()

            else:
                # Intialize the object id to point the camera at the
                # object directly once the camera reconnects
                self.object_id = "NA"

        # Log camera pointing using MQTT
        if self.log_to_mqtt:
            logger_msg = self.generate_payload_json(
                push_timestamp=int(datetime.utcnow().timestamp()),
                device_type=os.environ.get("DEVICE_TYPE", "Collector"),
                id_=self.hostname,
                deployment_id=os.environ.get(
                    "DEPLOYMENT_ID", f"Unknown-Location-{self.hostname}"
                ),
                current_location=os.environ.get("CURRENT_LOCATION", "-90, -180"),
                status="Debug",
                message_type="Event",
                model_version="null",
                firmware_version="v0.0.0",
                data_payload_type="Logger",
                data_payload=json.dumps(
                    {
                        "camera-pointing": {
                            "timestamp_c": self.timestamp_c,
                            "rho_o": self.rho_o,
                            "tau_o": self.tau_o,
                            "rho_dot_o": self.rho_dot_o,
                            "tau_dot_o": self.tau_dot_o,
                            "rho_c": self.rho_c,
                            "tau_c": self.tau_c,
                            "rho_dot_c": self.rho_dot_c,
                            "tau_dot_c": self.tau_dot_c,
                            "pan_rate_index": pan_rate_index,
                            "tilt_rate_index": tilt_rate_index,
                            "delta_rho_dot_c": self.delta_rho_dot_c,
                            "delta_tau_dot_c": self.delta_tau_dot_c,
                            "delta_rho": self._compute_angle_delta(
                                self.rho_c, self.rho_o
                            ),
                            "delta_tau": self._compute_angle_delta(
                                self.tau_c, self.tau_o
                            ),
                            "object_id": self.object_id,
                        }
                    }
                ),
            )
            logging.debug(f"Publishing logger msg: {logger_msg}")
            self.publish_to_topic(self.logger_topic, logger_msg)

    def _manual_control_callback(
        self,
        _client: Union[mqtt.Client, None],
        _userdata: Union[Dict[Any, Any], None],
        msg: Union[mqtt.MQTTMessage, str],
    ) -> None:
        """Process manual control message.

        Parameters
        ----------
        data : Dict[str, str]
            Dictionary that maps keys to type and payload

        Returns
        -------
        None
        """
        data = self.decode_payload(msg, "Manual Control")
        if not set(["azimuth", "elevation", "zoom"]) <= set(data.keys()):
            logging.info(
                f"Required keys missing from manual control message data: {data}"
            )
            return

        azimuth = data["azimuth"]
        elevation = data["elevation"]
        self.zoom = data["zoom"]
        logging.info(f"Setting zoom to: {self.zoom}")
        # Get camera azimuth and elevation
        self.rho_c, self.tau_c, _zoom, _focus = self.camera_control.get_ptz()
        logging.info(f"Current Camera pan and tilt: {self.rho_c}, {self.tau_c} [deg]")
        logging.info(
            f"Absolute move to pan: {self.rho_o}, and tilt: {self.tau_o}, with zoom: {self.zoom}"
        )
        # Compute position of aircraft relative to tripod in ENz, then XYZ,
        # then uvw coordinates
        r_ENz_a_t = np.array(
            [
                math.sin(math.radians(azimuth)) * math.cos(math.radians(elevation)),
                math.cos(math.radians(azimuth)) * math.cos(math.radians(elevation)),
                math.sin(math.radians(elevation)),
            ]
        )
        r_XYZ_a_t = np.matmul(self.E_XYZ_to_ENz.transpose(), r_ENz_a_t)
        r_uvw_a_t = np.matmul(self.E_XYZ_to_uvw, r_XYZ_a_t)

        # Compute pan an tilt
        camera_pan = math.degrees(math.atan2(r_uvw_a_t[0], r_uvw_a_t[1]))  # [deg]
        camera_tilt = math.degrees(
            math.atan2(r_uvw_a_t[2], axis_ptz_utilities.norm(r_uvw_a_t[0:2]))
        )  # [deg]

        try:
<<<<<<< HEAD
            self.camera_control.absolute_move(
                camera_pan, camera_tilt, self.zoom, 99
            )
=======
            self.camera_control.absolute_move(camera_pan, camera_tilt, self.zoom, 50)
>>>>>>> eb280303
        except Exception as e:
            logging.error(f"Error: {e}")
        logging.info(
            f"Current Camera Reading - Pan: {self.rho_c},  Tilt: {self.tau_c} \t Target - Azimuth: {azimuth} Elevation: {elevation}  \t Corrected Target - Pan: {camera_pan}, Tilt: {camera_tilt}  [deg]"
        )
        if elevation > 0 and azimuth > 0:
            duration = max(
                math.fabs(self._compute_angle_delta(self.rho_c, azimuth))
                / (self.pan_rate_max),
                math.fabs(self._compute_angle_delta(self.tau_c, elevation))
                / (self.tilt_rate_max),
            )
            logging.info(f"Sleeping: {duration} [s]")
            sleep(duration)

    def _send_data(self, data: Dict[str, str]) -> bool:
        """Leverages edgetech-core functionality to publish a JSON
        payload to the MQTT broker on the topic specified by type.

        Parameters
        ----------
        data : Dict[str, str]
            Dictionary that maps keys to type and payload

        Returns
        -------
        success : bool
            Returns True if successful publish, else False
        """
        # Generate payload as JSON
        payload = self.generate_payload_json(
            push_timestamp=int(datetime.utcnow().timestamp()),
            device_type=os.environ.get("DEVICE_TYPE", "Collector"),
            id_=self.hostname,
            deployment_id=os.environ.get(
                "DEPLOYMENT_ID", f"Unknown-Location-{self.hostname}"
            ),
            current_location=os.environ.get("CURRENT_LOCATION", "-90, -180"),
            status="Debug",
            message_type="Event",
            model_version="null",
            firmware_version="v0.0.0",
            data_payload_type=data["type"],
            data_payload=data["payload"],
        )

        # Publish payload to the topic selected by type
        if data["type"] == "ImageFileName":
            topic = self.image_filename_topic

        elif data["type"] == "ImageMetadata":
            topic = self.image_capture_topic

        success = self.publish_to_topic(topic, payload)
        if success:
            logging.info(f"Successfully published data on channel {topic}: {data}")

        else:
            logging.error(f"Failed to publish data on channel {topic}: {data}")

        return success

    def _compute_angle_delta(self, theta_c: float, theta_o: float) -> float:
        """Given the angle of the camera and object in a domain of
        width 360 degrees, determine the angle delta, that is the
        smallest difference in angle, signed according to the sign of
        the angular rate required to bring the angle of the camera
        toward the angle of the object.

        Parameters
        ----------
        theta_c : float
            Pan or tilt of the camera [deg]
        theta_o : float
            Pan or tilt of the object [deg]

        Returns
        -------
        float
            Angle delta [deg]
        """
        theta_c = math.radians(theta_c)
        theta_o = math.radians(theta_o)
        d = math.cos(theta_c) * math.cos(theta_o) + math.sin(theta_c) * math.sin(
            theta_o
        )
        c = math.cos(theta_c) * math.sin(theta_o) - math.sin(theta_c) * math.cos(
            theta_o
        )
        if math.fabs(c) == 0:
            logging.info(
                f"theta_c: {theta_c}, theta_o: {theta_o}, d: {d}, c: {c}, math.fabs(c): {math.fabs(c)}"
            )
            return 0
        return math.degrees(math.acos(d)) * c / math.fabs(c)

    def _compute_pan_rate_index(self, rho_dot: float) -> int:
        """Compute pan rate index between -100 and 100 using rates in
        deg/s, limiting the results to the specified minimum and
        maximum. Note that the dead zone from -1.8 to 1.8 deg/s is ignored.

        Parameters
        ----------
        rho_dot : float
            Pan rate [deg/s]

        Returns
        -------
        pan_rate : int
            Pan rate index
        """
        if rho_dot < -self.pan_rate_max:
            pan_rate = -100

        elif self.pan_rate_max < rho_dot:
            pan_rate = +100

        else:
            pan_rate = round((100 / self.pan_rate_max) * rho_dot)
        return pan_rate

    def _compute_tilt_rate_index(self, tau_dot: float) -> int:
        """Compute tilt rate index between -100 and 100 using rates in
        deg/s, limiting the results to the specified minimum and
        maximum. Note that the dead zone from -1.8 to 1.8 deg/s is ignored.

        Parameters
        ----------
        tau_dot : float
            Tilt rate [deg/s]

        Returns
        -------
        tilt_rate : int
            Tilt rate index
        """
        if tau_dot < -self.tilt_rate_max:
            tilt_rate = -100

        elif self.tilt_rate_max < tau_dot:
            tilt_rate = +100

        else:
            tilt_rate = round((100 / self.tilt_rate_max) * tau_dot)
        return tilt_rate

    def _capture_image(self) -> None:
        """When enabled, capture an image in JPEG format, and publish
        corresponding image metadata.

        Parameters
        ----------
        None

        Returns
        -------
        None
        """
        if self.do_capture:
            # Capture an image in JPEG format and publish it's
            # filename
            self.capture_time = time()
            datetime_c = datetime.utcnow()
            timestr = datetime_c.strftime("%Y-%m-%d-%H-%M-%S")
            image_filepath = Path(self.capture_dir) / "{}_{}_{}_{}_{}.jpg".format(
                self.object_id,
                int(self.azm_o) % 360,
                int(self.elv_o),
                int(self.distance3d),
                timestr,
            )
            logging.info(
                f"Capturing image of object: {self.object_id}, at: {self.capture_time}, in: {image_filepath}"
            )
            # TODO: Update camera configuration to make renaming the
            # file unnecessary
            with tempfile.TemporaryDirectory() as d:
                with axis_ptz_utilities.pushd(d):
                    try:
                        text = self.camera_configuration.get_jpeg_request(
                            resolution=self.jpeg_resolution,
                            compression=self.jpeg_compression,
                        )
                        logging.info(f"Camera configuration response: {text}")
                        shutil.move(list(Path(d).glob("*.jpg"))[0], image_filepath)
                    except Exception as e:
                        logging.error(f"Could not capture image to directory: {d}: {e}")
                        return
            logging.debug(
                f"Publishing filename: {image_filepath}, for object: {self.object_id}, at: {self.capture_time}"
            )
            self._send_data(
                {
                    "type": "ImageFileName",
                    "payload": str(image_filepath),
                }
            )

            # Populate and publish image metadata, getting current pan
            # and tilt, and accounting for object message age relative
            # to the image capture
            try:
                rho_c, tau_c, _zoom, _focus = self.camera_control.get_ptz()
            except Exception as e:
                logging.error(f"Error: {e}")
                return

            object_msg_age = datetime_c.timestamp() - self.timestamp_o  # [s]
            image_metadata = {
                "timestamp": timestr,
                "imagefile": str(image_filepath),
                "camera": {
                    "rho_c": rho_c,
                    "tau_c": tau_c,
                    "lambda_t": self.lambda_t,
                    "varphi_t": self.varphi_t,
                    "zoom": self.zoom,
                },
                "object": {
                    "object_msg_age": object_msg_age,
                    "r_ENz_o_0_t": self.r_ENz_o_0_t.tolist(),
                    "v_ENz_o_0_t": self.v_ENz_o_0_t.tolist(),
                },
            }
            logging.debug(
                f"Publishing metadata: {image_metadata}, for object: {self.object_id}, at: {self.capture_time}"
            )
            self._send_data(
                {
                    "type": "ImageMetadata",
                    "payload": json.dumps(image_metadata),
                }
            )

    def _update_pointing(self) -> None:
        """Update values of camera pan and tilt using current pan and
        tilt rate. Note that these value likely differ slightly from
        the actual camera pan and tilt angles, and will be overwritten
        when processing a object message. The values are used for
        development and testing.

        Parameters
        ----------
        None

        Returns
        -------
        None
        """
        self.timestamp_c += self.loop_interval
        self.rho_c += self.rho_dot_c * self.loop_interval
        self.tau_c += self.tau_dot_c * self.loop_interval

    def _exit_handler(self, signum: int, frame: Optional[FrameType]) -> None:
        """Exit the controller gracefully by stopping continuous pan
        and tilt.

        Parameters
        ----------
        signum : int
            The signal number

        frame : Optional[FrameType]
            The current stack frame (None or a frame object)

        Returns
        -------
        None
        """
        if self.use_camera:
            logging.info("Stopping continuous pan and tilt")
            try:
                self.camera_control.stop_move()
            except Exception as e:
                logging.error(f"Error: {e}")
        logging.info("Exiting")
        sys.exit()

    def main(self) -> None:
        """Schedule module heartbeat and image capture, subscribe to
        all required topics, then loop forever. Update pointing for
        logging, and command zero camera pan and tilt rates and stop
        capturing images after twice the capture interval has elapsed.
        """
        if self.use_mqtt:
            # Schedule module heartbeat
            heartbeat_job = schedule.every(self.heartbeat_interval).seconds.do(
                self.publish_heartbeat, payload="PTZ Controller Module Heartbeat"
            )

            # Subscribe to required topics
            self.add_subscribe_topic(self.config_topic, self._config_callback)
            self.add_subscribe_topic(self.orientation_topic, self._orientation_callback)
            self.add_subscribe_topic(self.object_topic, self._object_callback)
            self.add_subscribe_topic(
                self.manual_control_topic, self._manual_control_callback
            )

        if self.use_camera:
            # Schedule image capture
            capture_job = schedule.every(self.capture_interval).seconds.do(
                self._capture_image
            )

        # Enter the main loop
        while True:
            try:
                # Run pending scheduled messages
                if self.use_mqtt:
                    schedule.run_pending()

                # Update camera pointing
                sleep(self.loop_interval)
                if not self.use_camera:
                    self._update_pointing()

                # Command zero camera pan and tilt rates, and stop
                # capturing images if a object message has not been
                # received in twice the capture interval
                if (
                    self.do_capture
                    and time() - self.capture_time > 2.0 * self.capture_interval
                ):
                    logging.info(f"Stopping image capture of object: {self.object_id}")
                    self.do_capture = False
                    if self.use_camera:
                        logging.info("Stopping continuous pan and tilt")
                        try:
                            self.camera_control.stop_move()
                        except Exception as e:
                            logging.error(f"Error: {e}")

            except KeyboardInterrupt as exception:
                # If keyboard interrupt, fail gracefully
                logging.warning("Received keyboard interrupt")
                if self.use_camera:
                    logging.info("Stopping continuous pan and tilt")
                    try:
                        self.camera_control.stop_move()
                    except Exception as e:
                        logging.error(f"Error: {e}")
                logging.warning("Exiting")
                sys.exit()

            except Exception as e:
                # Optionally continue on exception
                if self.continue_on_exception:
                    traceback.print_exc()
                else:
                    raise


def _check_required_env_vars() -> None:
    """Check that all required environment variables are set."""
    required_env_vars = [
        "MQTT_IP",
        "CONFIG_TOPIC",
        "ORIENTATION_TOPIC",
        "OBJECT_TOPIC",
        "IMAGE_FILENAME_TOPIC",
        "IMAGE_CAPTURE_TOPIC",
        "LOGGER_TOPIC",
        "MANUAL_CONTROL_TOPIC",
        "TRIPOD_LONGITUDE",
        "TRIPOD_LATITUDE",
    ]
    for env_var in required_env_vars:
        if env_var not in os.environ:
            raise ValueError(f"Environment variable {env_var} is not set")


def make_controller() -> AxisPtzController:
    """Instantiate an AxisPtzController."""

    _check_required_env_vars()

    return AxisPtzController(
        hostname=str(os.environ.get("HOSTNAME")),
        camera_ip=os.environ.get("CAMERA_IP", ""),
        camera_user=os.environ.get("CAMERA_USER", ""),
        camera_password=os.environ.get("CAMERA_PASSWORD", ""),
        mqtt_ip=os.environ.get("MQTT_IP"),
        config_topic=os.environ.get("CONFIG_TOPIC", ""),
        orientation_topic=os.environ.get("ORIENTATION_TOPIC", ""),
        object_topic=os.environ.get("OBJECT_TOPIC", ""),
        image_filename_topic=str(os.environ.get("IMAGE_FILENAME_TOPIC")),
        image_capture_topic=os.environ.get("IMAGE_CAPTURE_TOPIC", ""),
        manual_control_topic=os.environ.get("MANUAL_CONTROL_TOPIC", ""),
        logger_topic=os.environ.get("LOGGER_TOPIC", ""),
        lambda_t=float(os.environ.get("TRIPOD_LONGITUDE", 0.0)),
        varphi_t=float(os.environ.get("TRIPOD_LATITUDE", 0.0)),
        h_t=float(os.environ.get("TRIPOD_ALTITUDE", 0.0)),
        heartbeat_interval=int(os.environ.get("HEARTBEAT_INTERVAL", 10)),
        loop_interval=float(os.environ.get("LOOP_INTERVAL", 0.1)),
        capture_interval=int(os.environ.get("CAPTURE_INTERVAL", 2)),
        capture_dir=os.environ.get("CAPTURE_DIR", "."),
        lead_time=float(os.environ.get("LEAD_TIME", 0.5)),
        tripod_yaw=float(os.environ.get("TRIPOD_YAW", 0.0)),
        tripod_pitch=float(os.environ.get("TRIPOD_PITCH", 0.0)),
        tripod_roll=float(os.environ.get("TRIPOD_ROLL", 0.0)),
        pan_gain=float(os.environ.get("PAN_GAIN", 0.2)),
        pan_rate_min=float(os.environ.get("PAN_RATE_MIN", 1.8)),
        pan_rate_max=float(os.environ.get("PAN_RATE_MAX", 150.0)),
        tilt_gain=float(os.environ.get("TILT_GAIN", 0.2)),
        tilt_rate_min=float(os.environ.get("TILT_RATE_MIN", 1.8)),
        tilt_rate_max=float(os.environ.get("TILT_RATE_MAX", 150.0)),
        zoom=int(os.environ.get("ZOOM", 6000)),
        focus=int(os.environ.get("FOCUS", 8749)),
        focus_min=int(os.environ.get("FOCUS_MIN", 7499)),
        focus_max=int(os.environ.get("FOCUS_MAX", 9999)),
        hyperfocal_distance=float(os.environ.get("HYPERFOCAL_DISTANCE", 22500.0)),
        jpeg_resolution=os.environ.get("JPEG_RESOLUTION", "1920x1080"),
        jpeg_compression=int(os.environ.get("JPEG_COMPRESSION", 5)),
        use_mqtt=ast.literal_eval(os.environ.get("USE_MQTT", "True")),
        use_camera=ast.literal_eval(os.environ.get("USE_CAMERA", "True")),
        auto_focus=ast.literal_eval(os.environ.get("AUTO_FOCUS", "True")),
        include_age=ast.literal_eval(os.environ.get("INCLUDE_AGE", "True")),
        log_to_mqtt=ast.literal_eval(os.environ.get("LOG_TO_MQTT", "False")),
        log_level=os.environ.get("LOG_LEVEL", "False"),
        continue_on_exception=ast.literal_eval(
            os.environ.get("CONTINUE_ON_EXCEPTION", "False")
        ),
    )


if __name__ == "__main__":
    # Instantiate controller and execute
    controller = make_controller()
    controller.main()<|MERGE_RESOLUTION|>--- conflicted
+++ resolved
@@ -383,13 +383,7 @@
                     f"Absolute move to pan: {self.rho_c}, and tilt: {self.tau_c}, with zoom: {self.zoom}"
                 )
                 try:
-<<<<<<< HEAD
                     self.camera_control.absolute_move(self.rho_c, self.tau_c, self.zoom, 99)
-=======
-                    self.camera_control.absolute_move(
-                        self.rho_c, self.tau_c, self.zoom, 50
-                    )
->>>>>>> eb280303
                 except Exception as e:
                     logging.error(f"Error: {e}")
             else:
@@ -1032,13 +1026,7 @@
         )  # [deg]
 
         try:
-<<<<<<< HEAD
-            self.camera_control.absolute_move(
-                camera_pan, camera_tilt, self.zoom, 99
-            )
-=======
-            self.camera_control.absolute_move(camera_pan, camera_tilt, self.zoom, 50)
->>>>>>> eb280303
+            self.camera_control.absolute_move(camera_pan, camera_tilt, self.zoom, 99)
         except Exception as e:
             logging.error(f"Error: {e}")
         logging.info(
