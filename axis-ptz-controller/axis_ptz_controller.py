"""Defines the AxisPtzController child class of BaseMQTTPubSub, and a
method for making AxisPtzController instances. Instatiates an
AxisPtzController, and executes its main() method when run as a
module.
"""
import ast
from datetime import datetime
import json
import logging
import math
import os
from pathlib import Path
import shutil
import sys
import tempfile
from time import sleep, time
import traceback
from types import FrameType
from typing import Any, Dict, Optional, Union

import coloredlogs
import numpy as np
import quaternion
import paho.mqtt.client as mqtt
import schedule

from base_mqtt_pub_sub import BaseMQTTPubSub
import axis_ptz_utilities
from camera_configuration import CameraConfiguration
from camera_control import CameraControl

STYLES = {
    "critical": {"bold": True, "color": "red"},
    "debug": {"color": "green"},
    "error": {"color": "red"},
    "info": {"color": "white"},
    "notice": {"color": "magenta"},
    "spam": {"color": "green", "faint": True},
    "success": {"bold": True, "color": "green"},
    "verbose": {"color": "blue"},
    "warning": {"color": "yellow"},
}
coloredlogs.install(
    level=os.environ.get("LOG_LEVEL", "INFO"),
    fmt="%(asctime)s.%(msecs)03d \033[0;90m%(levelname)-8s "
    ""
    "\033[0;36m%(filename)-18s%(lineno)3d\033[00m "
    "%(message)s",
    level_styles=STYLES,
)


class AxisPtzController(BaseMQTTPubSub):
    """Point the camera at an object using a proportional rate
    controller, and capture images while in track."""

    def __init__(
        self,
        hostname: str,
        camera_ip: str,
        camera_user: str,
        camera_password: str,
        config_topic: str,
        orientation_topic: str,
        object_topic: str,
        encoded_image_topic: str,
        image_metadata_topic: str,
        logger_topic: str,
        heartbeat_interval: int,
        lambda_t: float = 0.0,
        varphi_t: float = 0.0,
        h_t: float = 0.0,
        update_interval: float = 0.1,
        capture_interval: int = 2,
        capture_dir: str = ".",
        lead_time: float = 0.5,
        pan_gain: float = 0.2,
        pan_rate_min: float = 1.8,
        pan_rate_max: float = 150.0,
        tilt_gain: float = 0.2,
        tilt_rate_min: float = 1.8,
        tilt_rate_max: float = 150.0,
        focus_slope: float = 0.0006,
        focus_intercept: float = 54.0,
        focus_min: int = 5555,
        focus_max: int = 9999,
        jpeg_resolution: str = "1920x1080",
        jpeg_compression: int = 5,
        use_mqtt: bool = True,
        use_camera: bool = True,
        include_age: bool = True,
        log_to_mqtt: bool = False,
        continue_on_exception: bool = False,
        **kwargs: Any,
    ):
        """Instantiate the PTZ controller by connecting to the camera
        and message broker, and initializing data attributes.

        Parameters
        ----------
        hostname (str): Name of host
        camera_ip: str
            Camera IP address
        camera_user: str
            Camera user name
        camera_password: str
            Camera user password
        config_topic: str
            MQTT topic for subscribing to configuration messages
        orientation_topic: str
            MQTT topic for subscribing to orientation messages
        object_topic: str
            MQTT topic for subscribing to object messages
        encoded_image_topic: str
            MQTT topic for publising images in base64 encoding
        image_metadata_topic: str
            MQTT topic for publising image metadata
        logger_topic: str
            MQTT topic for publishing logger messages
        heartbeat_interval: int
            Interval at which heartbeat message is to be published [s]
        lambda_t: float
            Tripod geodetic longitude [deg]
        varphi_t: float = 0.0,
            Tripod geodetic latitude [deg]
        h_t: float = 0.0,
            Tripod geodetic altitude [deg]
        update_interval: float
            Interval at which pointing of the camera is computed [s]
        capture_interval: int
            Interval at which the camera image is captured [s]
        capture_dir: str
            Directory in which to place captured images
        lead_time: float
            Lead time used when computing camera pointing to the
            object [s]
        pan_gain: float
            Proportional control gain for pan error [1/s]
        pan_rate_min: float
            Camera pan rate minimum [deg/s]
        pan_rate_max: float
            Camera pan rate maximum [deg/s]
        tilt_gain: float
            Proportional control gain for tilt error [1/s]
        tilt_rate_min: float
            Camera tilt rate minimum [deg/s]
        tilt_rate_max: float
            Camera tilt rate maximum [deg/s]
        focus_slope: float
            Focus slope from measurement [%/m]
        focus_intercept: float
            Focus intercept from measurement [%]
        focus_min: int
            Focus minimum from settings
        focus_max: int
             Focus maximum from settings
        jpeg_resolution: str
            Image capture resolution, for example, "1920x1080"
        jpeg_compression: int
            Image compression: 0 to 100
        use_mqtt: bool
            Flag to use MQTT, or not
        use_camera: bool
            Flag to use camera configuration and control, or not
        include_age: bool
            Flag to include object message age in lead time, or not
        log_to_mqtt: bool
            Flag to publish logger messages to MQTT, or not
        continue_on_exception: bool
            Continue on unhandled exceptions if True, raise exception
            if False (the default)

        Returns
        -------
        AxisPtzController
        """
        # Parent class handles kwargs, including MQTT IP
        super().__init__(**kwargs)
        self.hostname = hostname
        self.camera_ip = camera_ip
        self.camera_user = camera_user
        self.camera_password = camera_password
        self.config_topic = config_topic
        self.orientation_topic = orientation_topic
        self.object_topic = object_topic
        self.encoded_image_topic = encoded_image_topic
        self.image_metadata_topic = image_metadata_topic
        self.logger_topic = logger_topic
        self.heartbeat_interval = heartbeat_interval
        self.lambda_t = lambda_t
        self.varphi_t = varphi_t
        self.h_t = h_t
        self.update_interval = update_interval
        self.capture_interval = capture_interval
        self.capture_dir = capture_dir
        self.lead_time = lead_time
        self.pan_gain = pan_gain
        self.pan_rate_min = pan_rate_min
        self.pan_rate_max = pan_rate_max
        self.tilt_gain = tilt_gain
        self.tilt_rate_min = tilt_rate_min
        self.tilt_rate_max = tilt_rate_max
        self.focus_slope = focus_slope
        self.focus_intercept = focus_intercept
        self.focus_min = focus_min
        self.focus_max = focus_max
        self.jpeg_resolution = jpeg_resolution
        self.jpeg_compression = jpeg_compression
        self.use_mqtt = use_mqtt
        self.use_camera = use_camera
        self.include_age = include_age
        self.log_to_mqtt = log_to_mqtt
        self.continue_on_exception = continue_on_exception

        # Always construct camera configuration and control since
        # instantiation only assigns arguments
        logging.info("Constructing camera configuration and control")
        self.camera_configuration = CameraConfiguration(
            self.camera_ip, self.camera_user, self.camera_password
        )
        self.camera_control = CameraControl(
            self.camera_ip, self.camera_user, self.camera_password
        )

        # Connect MQTT client
        if self.use_mqtt:
            logging.info("Connecting MQTT client")
            self.connect_client()
            sleep(1)
            self.publish_registration("PTZ Controller Module Registration")

        # Object id, timestamp of object message and corresponding
        # object longitude, latitude, and altitude, and position and
        # velocity relative to the tripod in the camera fixed (rst)
        # coordinate system
        self.object_id = "NA"
        self.timestamp_o = 0.0  # [s]
        self.lambda_o = 0.0  # [deg]
        self.varphi_o = 0.0  # [deg]
        self.h_o = 0.0  # [m]
        self.r_rst_o_0_t = np.zeros((3,))  # [m/s]
        self.v_rst_o_0_t = np.zeros((3,))  # [m/s]

        # Tripod yaw, pitch, and roll angles
        self.alpha = 0.0  # [deg]
        self.beta = 0.0  # [deg]
        self.gamma = 0.0  # [deg]

        # Tripod yaw, pitch, and roll rotation quaternions
        self.q_alpha = quaternion.quaternion()
        self.q_beta = quaternion.quaternion()
        self.q_gamma = quaternion.quaternion()

        # Tripod position in the geocentric (XYZ) coordinate system
        self.r_XYZ_t = np.zeros((3,))

        # Compute orthogonal transformation matrix from geocentric
        # (XYZ) to topocentric (ENz) coordinates
        self.E_XYZ_to_ENz = np.zeros((3, 3))
        self.e_E_XYZ = np.zeros((3,))
        self.e_N_XYZ = np.zeros((3,))
        self.e_z_XYZ = np.zeros((3,))

        # Orthogonal transformation matrix from geocentric (XYZ) to
        # camera housing fixed (uvw) coordinates
        self.E_XYZ_to_uvw = np.zeros((3, 3))

        # Position and velocity in the topocentric (ENz) coordinate
        # system of the object relative to the tripod at time zero
        self.r_ENz_o_0_t = np.zeros((3,))
        self.v_ENz_o_0_t = np.zeros((3,))

        # Distance between the object and the tripod at time one
        self.distance3d = 0.0  # [m]

        # Object azimuth and elevation angles
        self.azm_o = 0.0  # [deg]
        self.elv_o = 0.0  # [deg]

        # Object pan and tilt angles
        self.rho_o = 0.0  # [deg]
        self.tau_o = 0.0  # [deg]

        # Pan, and tilt rotation quaternions
        self.q_row = quaternion.quaternion()
        self.q_tau = quaternion.quaternion()

        # Orthogonal transformation matrix from camera housing (uvw)
        # to camera fixed (rst) coordinates
        self.E_XYZ_to_rst = np.zeros((3, 3))

        # Object pan and tilt rates
        self.rho_dot_o = 0.0  # [deg/s]
        self.tau_dot_o = 0.0  # [deg/s]

        # Time of pointing update, camera pan and tilt angles, zoom,
        # and focus
        self.timestamp_c = 0.0  # [s]
        self.rho_c = 0.0  # [deg]
        self.tau_c = 0.0  # [deg]
        self.zoom = 2000  # 1 to 9999 [-]
        self.focus = 60  # 0 to 100 [%]

        # Camera pan and tilt rates
        self.rho_dot_c = 0.0  # [deg/s]
        self.tau_dot_c = 0.0  # [deg/s]

        # Camera pan and tilt rate differences
        self.delta_rho_dot_c = 0.0  # [deg/s]
        self.delta_tau_dot_c = 0.0  # [deg/s]

        # Capture boolean and last capture time
        self.do_capture = False
        self.capture_time = 0.0

        # Initialize tripod position in the geocentric (XYZ)
        # coordinate system, orthogonal transformation matrix from
        # geocentric (XYZ) to topocentric (ENz) coordinates, and East,
        # North, and zenith unit vectors
        config_msg = self.generate_payload_json(
            push_timestamp=int(datetime.utcnow().timestamp()),
            device_type=os.environ.get("DEVICE_TYPE", "Collector"),
            id_=self.hostname,
            deployment_id=os.environ.get(
                "DEPLOYMENT_ID", f"Unknown-Location-{self.hostname}"
            ),
            current_location=os.environ.get("CURRENT_LOCATION", "-90, -180"),
            status="Debug",
            message_type="Event",
            model_version="null",
            firmware_version="v0.0.0",
            data_payload_type="Configuration",
            data_payload=json.dumps(
                {
                    "axis-ptz-controller": {
                        "tripod_longitude": self.lambda_t,
                        "tripod_latitude": self.varphi_t,
                        "tripod_altitude": self.h_t,
                    }
                }
            ),
        )
        self._config_callback(None, None, config_msg)

        # Initialize the rotations from the geocentric (XYZ)
        # coordinate system to the camera housing fixed (uvw)
        # coordinate system
        orientation_msg = self.generate_payload_json(
            push_timestamp=int(datetime.utcnow().timestamp()),
            device_type=os.environ.get("DEVICE_TYPE", "Collector"),
            id_=self.hostname,
            deployment_id=os.environ.get(
                "DEPLOYMENT_ID", f"Unknown-Location-{self.hostname}"
            ),
            current_location=os.environ.get("CURRENT_LOCATION", "-90, -180"),
            status="Debug",
            message_type="Event",
            model_version="null",
            firmware_version="v0.0.0",
            data_payload_type="Orientation",
            data_payload=json.dumps(
                {
                    "tripod_yaw": self.alpha,
                    "tripod_pitch": self.beta,
                    "tripod_roll": self.gamma,
                }
            ),
        )
        self._orientation_callback(None, None, orientation_msg)

        # Initialize camera pointing
        if self.use_camera:
            logging.debug(f"Absolute move to pan: {self.rho_c}, and tilt: {self.tau_c}")
            self.camera_control.absolute_move(
                self.rho_c, self.tau_c, self.zoom, 50, self.focus
            )

        # Log configuration parameters
<<<<<<< HEAD
        self._log_config()
=======
        logging.info(
            f"""AxisPtzController initialized with parameters:
    hostname = {hostname}
    camera_ip = {camera_ip}
    camera_user = {camera_user}
    camera_password = {camera_password}
    config_topic = {config_topic}
    orientation_topic = {orientation_topic}
    object_topic = {object_topic}
    encoded_image_topic = {encoded_image_topic}
    image_metadata_topic = {image_metadata_topic}
    logger_topic = {logger_topic}
    heartbeat_interval = {heartbeat_interval}
    lambda_t = {lambda_t}
    varphi_t = {varphi_t}
    h_t = {h_t}
    update_interval = {update_interval}
    capture_interval = {capture_interval}
    capture_dir = {capture_dir}
    lead_time = {lead_time}
    pan_gain = {pan_gain}
    pan_rate_min = {pan_rate_min}
    pan_rate_max = {pan_rate_max}
    tilt_gain = {tilt_gain}
    tilt_rate_min = {tilt_rate_min}
    tilt_rate_max = {tilt_rate_max}
    focus_slope = {focus_slope}
    focus_intercept = {focus_intercept}
    focus_min = {focus_min}
    focus_max = {focus_max}
    jpeg_resolution = {jpeg_resolution}
    jpeg_compression = {jpeg_compression}
    use_mqtt = {use_mqtt}
    use_camera = {use_camera}
    include_age = {include_age}
    log_to_mqtt = {log_to_mqtt}
    continue_on_exception = {continue_on_exception}
            """
        )
>>>>>>> 4b3ad003

    def decode_payload(
        self, msg: Union[mqtt.MQTTMessage, str], data_payload_type: str
    ) -> Dict[Any, Any]:
        """
        Decode the payload carried by a message.

        Parameters
        ----------
        payload: mqtt.MQTTMessage
            The MQTT message

        Returns
        -------
        data : Dict[Any, Any]
            The data payload of the message payload
        """
        if type(msg) == mqtt.MQTTMessage:
            payload = msg.payload.decode()
        else:
            payload = msg
        data_payload = json.loads(payload)[data_payload_type]
        return json.loads(data_payload)

    def _config_callback(
        self,
        _client: Union[mqtt.Client, None],
        _userdata: Union[Dict[Any, Any], None],
        msg: Union[mqtt.MQTTMessage, str],
    ) -> None:
        """
        Process configuration message.

        Parameters
        ----------
        _client: Union[mqtt.Client, None]
            MQTT client
        _userdata: Union[Dict[Any, Any], None]
            Any required user data
        msg: Union[mqtt.MQTTMessage, Dict[Any, Any]]
            An MQTT message, or dictionary

        Returns
        -------
        None
        """
        # Assign data attributes allowed to change during operation,
        # ignoring config message data without a "axis-ptz-controller"
        # key
<<<<<<< HEAD
        if type(msg) == mqtt.MQTTMessage:
            data = self.decode_payload(msg.payload)
        else:
            data = msg["data"]
=======
        data = self.decode_payload(msg, "Configuration")
>>>>>>> 4b3ad003
        if "axis-ptz-controller" not in data:
            return
        logging.info(f"Processing config msg data: {data}")
        config = data["axis-ptz-controller"]
        self.camera_ip = config.get("camera_ip", self.camera_ip)
        self.camera_user = config.get("camera_user", self.camera_user)
        self.camera_password = config.get("camera_password", self.camera_password)
        self.config_topic = config.get("config_topic", self.config_topic)
        self.orientation_topic = config.get("orientation_topic", self.orientation_topic)
        self.object_topic = config.get("object_topic", self.object_topic)
        self.capture_topic = config.get("capture_topic", self.capture_topic)
        self.logger_topic = config.get("logger_topic", self.logger_topic)
        self.heartbeat_interval = config.get(
            "heartbeat_interval", self.heartbeat_interval
        )
        self.lambda_t = config.get("tripod_longitude", self.lambda_t)  # [deg]
        self.varphi_t = config.get("tripod_latitude", self.varphi_t)  # [deg]
        self.h_t = config.get("tripod_altitude", self.h_t)  # [m]
        self.update_interval = config.get(
            "update_interval", self.update_interval
        )  # [s]
        self.capture_interval = config.get(
            "capture_interval", self.capture_interval
        )  # [s]
        self.capture_dir = config.get("capture_dir", self.capture_dir)
        self.lead_time = config.get("lead_time", self.lead_time)  # [s]
        self.zoom = config.get("zoom", self.zoom)  # [0-9999]
        self.pan_gain = config.get("pan_gain", self.pan_gain)  # [1/s]
        self.pan_rate_min = config.get("pan_rate_min", self.pan_rate_min)
        self.pan_rate_max = config.get("pan_rate_max", self.pan_rate_max)
        self.tilt_gain = config.get("tilt_gain", self.tilt_gain)  # [1/s]
        self.tilt_gain = config.get("tilt_gain", self.tilt_gain)
        self.tilt_rate_min = config.get("tilt_rate_min", self.tilt_rate_min)
        self.tilt_rate_max = config.get("tilt_rate_max", self.tilt_rate_max)
        self.focus_slope = config.get("focus_slope", self.focus_slope)
        self.focus_intercept = config.get("focus_intercept", self.focus_intercept)
        self.focus_min = config.get("focus_min", self.focus_min)
        self.focus_max = config.get("focus_max", self.focus_max)
        self.jpeg_resolution = config.get("jpeg_resolution", self.jpeg_resolution)
        self.jpeg_compression = config.get("jpeg_compression", self.jpeg_compression)
        self.use_mqtt = config.get("use_mqtt", self.use_mqtt)
        self.use_camera = config.get("use_camera", self.use_camera)
        self.include_age = config.get("include_age", self.include_age)
        self.log_to_mqtt = config.get("log_to_mqtt", self.log_to_mqtt)
        self.continue_on_exception = config.get(
            "continue_on_exception", self.continue_on_exception
        )

        # Log configuration parameters
        self._log_config()

        # Compute tripod position in the geocentric (XYZ) coordinate
        # system
        self.r_XYZ_t = axis_ptz_utilities.compute_r_XYZ(
            self.lambda_t, self.varphi_t, self.h_t
        )

        # Compute orthogonal transformation matrix from geocentric
        # (XYZ) to topocentric (ENz) coordinates
        (
            self.E_XYZ_to_ENz,
            self.e_E_XYZ,
            self.e_N_XYZ,
            self.e_z_XYZ,
        ) = axis_ptz_utilities.compute_E_XYZ_to_ENz(self.lambda_t, self.varphi_t)

    def _log_config(self: Any) -> None:
        """Logs all paramters that can be set on construction."""
        config = {
            "camera_ip": self.camera_ip,
            "camera_user": self.camera_user,
            "camera_password": self.camera_password,
            "config_topic": self.config_topic,
            "orientation_topic": self.orientation_topic,
            "object_topic": self.object_topic,
            "capture_topic": self.capture_topic,
            "logger_topic": self.logger_topic,
            "heartbeat_interval": self.heartbeat_interval,
            "lambda_t": self.lambda_t,
            "varphi_t": self.varphi_t,
            "h_t": self.h_t,
            "update_interval": self.update_interval,
            "capture_interval": self.capture_interval,
            "capture_dir": self.capture_dir,
            "lead_time": self.lead_time,
            "pan_gain": self.pan_gain,
            "pan_rate_min": self.pan_rate_min,
            "pan_rate_max": self.pan_rate_max,
            "tilt_gain": self.tilt_gain,
            "tilt_rate_min": self.tilt_rate_min,
            "tilt_rate_max": self.tilt_rate_max,
            "focus_slope": self.focus_slope,
            "focus_intercept": self.focus_intercept,
            "focus_min": self.focus_min,
            "focus_max": self.focus_max,
            "jpeg_resolution": self.jpeg_resolution,
            "jpeg_compression": self.jpeg_compression,
            "use_mqtt": self.use_mqtt,
            "use_camera": self.use_camera,
            "include_age": self.include_age,
            "log_to_mqtt": self.log_to_mqtt,
            "continue_on_exception": self.continue_on_exception,
        }
        logging.info(
            f"AxisPtzController configuration:\n{json.dumps(config, indent=4)}"
        )

    def _orientation_callback(
        self,
        _client: Union[mqtt.Client, None],
        _userdata: Union[Dict[Any, Any], None],
        msg: Union[mqtt.MQTTMessage, str],
    ) -> None:
        """
        Process orientation message.

        Parameters
        ----------
        _client: Union[mqtt.Client, None]
            MQTT client
        _userdata: Union[Dict[Any, Any], None]
            Any required user data
        msg: Union[mqtt.MQTTMessage, Dict[Any, Any]]
            An MQTT message, or dictionary

        Returns
        -------
        None
        """
        # Assign camera housing rotation angles
        data = self.decode_payload(msg, "Orientation")
        logging.info(f"Processing orientation msg data: {data}")
        self.alpha = data["tripod_yaw"]  # [deg]
        self.beta = data["tripod_pitch"]  # [deg]
        self.gamma = data["tripod_roll"]  # [deg]

        # Compute the rotations from the geocentric (XYZ) coordinate
        # system to the camera housing fixed (uvw) coordinate system
        logging.debug(f"Initial E_XYZ_to_uvw: {self.E_XYZ_to_uvw}")
        (
            self.q_alpha,
            self.q_beta,
            self.q_gamma,
            self.E_XYZ_to_uvw,
            _,
            _,
            _,
        ) = axis_ptz_utilities.compute_camera_rotations(
            self.e_E_XYZ,
            self.e_N_XYZ,
            self.e_z_XYZ,
            self.alpha,
            self.beta,
            self.gamma,
            self.rho_c,
            self.tau_c,
        )
        logging.debug(f"Final E_XYZ_to_uvw: {self.E_XYZ_to_uvw}")

    def _object_callback(
        self,
        _client: Union[mqtt.Client, None],
        _userdata: Union[Dict[Any, Any], None],
        msg: Union[mqtt.MQTTMessage, str],
    ) -> None:
        """
        Process object message.

        Parameters
        ----------
        _client: Union[mqtt.Client, None]
            MQTT client
        _userdata: Union[Dict[Any, Any], None]
            Any required user data
        msg: Union[mqtt.MQTTMessage, Dict[Any, Any]]
            An MQTT message, or dictionary

        Returns
        -------
        None
        """
        # Assign identifier, time, position, and velocity of the
        # object
        data = self.decode_payload(msg, "Selected Object")
        if not set(
            [
                "object_id",
                "object_type",
                "timestamp",
                "latitude",
                "longitude",
                "altitude",
                "track",
                "horizontal_velocity",
                "vertical_velocity",
            ]
        ) <= set(data.keys()):
            logging.info(f"Required keys missing from object message data: {data}")
            return
        logging.info(f"Processing object msg data: {data}")
        self.timestamp_o = float(data["timestamp"])  # [s]
        self.timestamp_c = self.timestamp_o
        self.lambda_o = data["longitude"]  # [deg]
        self.varphi_o = data["latitude"]  # [deg]
        self.h_o = data["altitude"]  # [m]
        track_o = data["track"]  # [deg]
        ground_speed_o = data["horizontal_velocity"]  # [m/s]
        vertical_rate_o = data["vertical_velocity"]  # [m/s]

        # Compute position in the geocentric (XYZ) coordinate system
        # of the object relative to the tripod at time zero, the
        # observation time
        r_XYZ_o_0 = axis_ptz_utilities.compute_r_XYZ(
            self.lambda_o, self.varphi_o, self.h_o
        )
        r_XYZ_o_0_t = r_XYZ_o_0 - self.r_XYZ_t

        # Assign lead time, computing and adding age of object
        # message, if enabled
        lead_time = self.lead_time  # [s]
        if self.include_age:
            object_msg_age = datetime.utcnow().timestamp() - self.timestamp_o  # [s]
            logging.debug(f"Object msg age: {object_msg_age} [s]")
            lead_time += object_msg_age
        logging.info(f"Using lead time: {lead_time} [s]")

        # Compute position and velocity in the topocentric (ENz)
        # coordinate system of the object relative to the tripod at
        # time zero, and position at slightly later time one
        self.r_ENz_o_0_t = np.matmul(self.E_XYZ_to_ENz, r_XYZ_o_0_t)
        track_o = math.radians(track_o)
        self.v_ENz_o_0_t = np.array(
            [
                ground_speed_o * math.sin(track_o),
                ground_speed_o * math.cos(track_o),
                vertical_rate_o,
            ]
        )
        r_ENz_o_1_t = self.r_ENz_o_0_t + self.v_ENz_o_0_t * lead_time

        # Compute position, at time one, and velocity, at time zero,
        # in the geocentric (XYZ) coordinate system of the object
        # relative to the tripod
        r_XYZ_o_1_t = np.matmul(self.E_XYZ_to_ENz.transpose(), r_ENz_o_1_t)
        v_XYZ_o_0_t = np.matmul(self.E_XYZ_to_ENz.transpose(), self.v_ENz_o_0_t)

        # Compute the distance between the object and the tripod at
        # time one
        self.distance3d = axis_ptz_utilities.norm(r_ENz_o_1_t)

        # TODO: Restore?
        # Compute the distance between the object and the tripod
        # along the surface of a spherical Earth
        # distance2d = axis_ptz_utilities.compute_great_circle_distance(
        #     self.self.lambda_t,
        #     self.varphi_t,
        #     self.lambda_o,
        #     self.varphi_o,
        # )  # [m]

        # Compute the object azimuth and elevation relative to the
        # tripod
        self.azm_o = math.degrees(math.atan2(r_ENz_o_1_t[0], r_ENz_o_1_t[1]))  # [deg]
        self.elv_o = math.degrees(
            math.atan2(r_ENz_o_1_t[2], axis_ptz_utilities.norm(r_ENz_o_1_t[0:2]))
        )  # [deg]
        logging.debug(f"Object azimuth and elevation: {self.azm_o}, {self.elv_o} [deg]")

        # Compute pan and tilt to point the camera at the object
        r_uvw_o_1_t = np.matmul(self.E_XYZ_to_uvw, r_XYZ_o_1_t)
        self.rho_o = math.degrees(math.atan2(r_uvw_o_1_t[0], r_uvw_o_1_t[1]))  # [deg]
        self.tau_o = math.degrees(
            math.atan2(r_uvw_o_1_t[2], axis_ptz_utilities.norm(r_uvw_o_1_t[0:2]))
        )  # [deg]
        logging.debug(f"Object pan and tilt: {self.rho_o}, {self.tau_o} [deg]")
        object_id = data["object_id"]
        if self.use_camera and self.tau_o < 0:
            logging.info(f"Stopping image capture of object: {object_id}")
            self.do_capture = False
            logging.info("Stopping continuous pan and tilt")
            self.camera_control.stop_move()

        if self.use_camera:
            # Get camera pan and tilt
            self.rho_c, self.tau_c, _zoom, _focus = self.camera_control.get_ptz()
            logging.debug(f"Camera pan and tilt: {self.rho_c}, {self.tau_c} [deg]")

            # Point the camera at any new object directly
            if self.object_id != object_id:
                self.object_id = object_id
                logging.info(
                    f"Absolute move to pan: {self.rho_o}, and tilt: {self.tau_o}, with zoom: {self.zoom}, and focus: {self.focus}"
                )
                self.camera_control.absolute_move(
                    self.rho_o, self.tau_o, self.zoom, 50, self.focus
                )
                duration = max(
                    math.fabs(self.rho_c - self.rho_o) / (self.pan_rate_max / 2),
                    math.fabs(self.tau_c - self.tau_o) / (self.tilt_rate_max / 2),
                )
                logging.info(f"Sleeping: {duration} [s]")
                sleep(duration)
                return

        else:
            logging.debug(f"Controller pan and tilt: {self.rho_c}, {self.tau_c} [deg]")

        # Compute slew rate differences
        self.delta_rho_dot_c = self.pan_gain * (self.rho_o - self.rho_c)
        self.delta_tau_dot_c = self.tilt_gain * (self.tau_o - self.tau_c)
        logging.debug(
            f"Delta pan and tilt rates: {self.delta_rho_dot_c}, {self.delta_tau_dot_c} [deg/s]"
        )

        # Compute position and velocity in the camera fixed (rst)
        # coordinate system of the object relative to the tripod at
        # time zero after pointing the camera at the object
        (
            _,
            _,
            _,
            _,
            _,
            _,
            self.E_XYZ_to_rst,
        ) = axis_ptz_utilities.compute_camera_rotations(
            self.e_E_XYZ,
            self.e_N_XYZ,
            self.e_z_XYZ,
            self.alpha,
            self.beta,
            self.gamma,
            self.rho_o,
            self.tau_o,
        )
        self.r_rst_o_0_t = np.matmul(self.E_XYZ_to_rst, r_XYZ_o_0_t)
        self.v_rst_o_0_t = np.matmul(self.E_XYZ_to_rst, v_XYZ_o_0_t)

        # Compute object slew rate
        omega = (
            axis_ptz_utilities.cross(self.r_rst_o_0_t, self.v_rst_o_0_t)
            / axis_ptz_utilities.norm(self.r_rst_o_0_t) ** 2
        )
        self.rho_dot_o = math.degrees(-omega[2])
        self.tau_dot_o = math.degrees(omega[0])
        logging.debug(
            f"Object pan and tilt rates: {self.rho_dot_o}, {self.tau_dot_o} [deg/s]"
        )

        # Update camera pan and tilt rate
        self.rho_dot_c = self.rho_dot_o + self.delta_rho_dot_c
        self.tau_dot_c = self.tau_dot_o + self.delta_tau_dot_c
        logging.info(
            f"Camera pan and tilt rates: {self.rho_dot_c}, {self.tau_dot_c} [deg/s]"
        )

        # Compute and set focus, command camera pan and tilt rates,
        # and begin capturing images, if needed
        if self.use_camera:
            self.focus = int(
                (self.focus_max - self.focus_min)
                * (self.focus_slope * self.distance3d + self.focus_intercept)
                / 100.0
                + self.focus_min
            )  # [%]
            logging.debug(f"Commanding focus: {self.focus}")
            self.camera_control.set_focus(self.focus)

            pan_rate_index = self._compute_pan_rate_index(self.rho_dot_c)
            tilt_rate_index = self._compute_tilt_rate_index(self.tau_dot_c)
            logging.debug(
                f"Commanding pan and tilt rate indexes: {pan_rate_index}, {tilt_rate_index}"
            )
            self.camera_control.continuous_move(
                pan_rate_index,
                tilt_rate_index,
                0.0,
            )
            if not self.do_capture:
                logging.info(f"Starting image capture of object: {self.object_id}")
                self.do_capture = True
                self.capture_time = time()

        # Log camera pointing using MQTT
        if self.log_to_mqtt:
            logger_msg = self.generate_payload_json(
                push_timestamp=int(datetime.utcnow().timestamp()),
                device_type=os.environ.get("DEVICE_TYPE", "Collector"),
                id_=self.hostname,
                deployment_id=os.environ.get(
                    "DEPLOYMENT_ID", f"Unknown-Location-{self.hostname}"
                ),
                current_location=os.environ.get("CURRENT_LOCATION", "-90, -180"),
                status="Debug",
                message_type="Event",
                model_version="null",
                firmware_version="v0.0.0",
                data_payload_type="Logger",
                data_payload=json.dumps(
                    {
                        "camera-pointing": {
                            "timestamp_c": self.timestamp_c,
                            "rho_o": self.rho_o,
                            "tau_o": self.tau_o,
                            "rho_dot_o": self.rho_dot_o,
                            "tau_dot_o": self.tau_dot_o,
                            "rho_c": self.rho_c,
                            "tau_c": self.tau_c,
                            "rho_dot_c": self.rho_dot_c,
                            "tau_dot_c": self.tau_dot_c,
                        }
                    }
                ),
            )
            logging.debug(f"Publishing logger msg: {logger_msg}")
            self.publish_to_topic(self.logger_topic, logger_msg)

    def _send_data(self: Any, data: Dict[str, str]) -> bool:
        """Leverages edgetech-core functionality to publish a JSON
        payload to the MQTT broker on the topic specified by type.

        Parameters
        ----------
        data : Dict[str, str]
            Dictionary that maps keys to type and payload

        Returns
        -------
        success : bool
            Returns True if successful publish, else False
        """
        # Generate payload as JSON
        payload = self.generate_payload_json(
            push_timestamp=int(datetime.utcnow().timestamp()),
            device_type=os.environ.get("DEVICE_TYPE", "Collector"),
            id_=self.hostname,
            deployment_id=os.environ.get(
                "DEPLOYMENT_ID", f"Unknown-Location-{self.hostname}"
            ),
            current_location=os.environ.get("CURRENT_LOCATION", "-90, -180"),
            status="Debug",
            message_type="Event",
            model_version="null",
            firmware_version="v0.0.0",
            data_payload_type=data["type"],
            data_payload=data["payload"],
        )

        # Publish payload to the topic selected by type
        if data["type"] == "Encoded Image":
            topic = self.encoded_image_topic

        elif data["type"] == "Image Metadata":
            topic = self.image_metadata_topic

        success = self.publish_to_topic(topic, payload)
        if success:
            logging.info(f"Successfully published data on channel {topic}: {data}")

        else:
            logging.error(f"Failed to publish data on channel {topic}: {data}")

        return success

    def _compute_pan_rate_index(self, rho_dot: float) -> int:
        """Compute pan rate index between -100 and 100 using rates in
        deg/s, limiting the results to the specified minimum and
        maximum. Note that the dead zone from -1.8 to 1.8 deg/s is ignored.

        Parameters
        ----------
        rho_dot : float
            Pan rate [deg/s]

        Returns
        -------
        pan_rate : int
            Pan rate index
        """
        if rho_dot < -self.pan_rate_max:
            pan_rate = -100

        elif self.pan_rate_max < rho_dot:
            pan_rate = +100

        else:
            pan_rate = round((100 / self.pan_rate_max) * rho_dot)
        return pan_rate

    def _compute_tilt_rate_index(self, tau_dot: float) -> int:
        """Compute tilt rate index between -100 and 100 using rates in
        deg/s, limiting the results to the specified minimum and
        maximum. Note that the dead zone from -1.8 to 1.8 deg/s is ignored.

        Parameters
        ----------
        tau_dot : float
            Tilt rate [deg/s]

        Returns
        -------
        tilt_rate : int
            Tilt rate index
        """
        if tau_dot < -self.tilt_rate_max:
            tilt_rate = -100

        elif self.tilt_rate_max < tau_dot:
            tilt_rate = +100

        else:
            tilt_rate = round((100 / self.tilt_rate_max) * tau_dot)
        return tilt_rate

    def _capture_image(self) -> None:
        """When enabled, capture an image in JPEG format, and publish
        corresponding image metadata.

        Parameters
        ----------
        None

        Returns
        -------
        None
        """
        if self.do_capture:
            # Capture an image in JPEG format
            self.capture_time = time()
            datetime_c = datetime.utcnow()
            timestr = datetime_c.strftime("%Y-%m-%d-%H-%M-%S")
            image_filepath = Path(self.capture_dir) / "{}_{}_{}_{}_{}.jpg".format(
                self.object_id,
                int(self.azm_o) % 360,
                int(self.elv_o),
                int(self.distance3d),
                timestr,
            )
            logging.info(
                f"Capturing image of object: {self.object_id}, at: {self.capture_time}, in: {image_filepath}"
            )
            with tempfile.TemporaryDirectory() as d:
                with axis_ptz_utilities.pushd(d):
                    try:
                        text = self.camera_configuration.get_jpeg_request(
                            resolution=self.jpeg_resolution,
                            compression=self.jpeg_compression,
                        )
                        logging.info(f"Camera configuration response: {text}")
                        shutil.move(list(Path(d).glob("*.jpg"))[0], image_filepath)
                    except Exception as e:
                        logging.error(f"Could not capture image to directory: {d}: {e}")
                        return

            # Publish the image after base64 encoding
            encoded_image = axis_ptz_utilities.encode_image(image_filepath)
            self._send_data(
                {
                    "type": "Encoded Image",
                    "payload": encoded_image,
                }
            )

            # Populate and publish image metadata, getting current pan
            # and tilt, and accounting for object message age relative
            # to the image capture
            rho_c, tau_c, _zoom, _focus = self.camera_control.get_ptz()
            object_msg_age = datetime_c.timestamp() - self.timestamp_o  # [s]
            image_metadata = {
                "timestamp": timestr,
                "imagefile": str(image_filepath),
                "camera": {
                    "rho_c": rho_c,
                    "tau_c": tau_c,
                    "lambda_t": self.lambda_t,
                    "varphi_t": self.varphi_t,
                    "zoom": self.zoom,
                },
                "object": {
                    "object_msg_age": object_msg_age,
                    "r_ENz_o_0_t": self.r_ENz_o_0_t.tolist(),
                    "v_ENz_o_0_t": self.v_ENz_o_0_t.tolist(),
                },
            }
            logging.debug(
                f"Publishing metadata: {image_metadata}, for object: {self.object_id}, at: {self.capture_time}"
            )
            self._send_data(
                {
                    "type": "Image Metadata",
                    "payload": json.dumps(image_metadata),
                }
            )

    def _update_pointing(self) -> None:
        """Update values of camera pan and tilt using current pan and
        tilt rate. Note that these value likely differ slightly from
        the actual camera pan and tilt angles, and will be overwritten
        when processing a object message. The values are used for
        development and testing.

        Parameters
        ----------
        None

        Returns
        -------
        None
        """
        self.timestamp_c += self.update_interval
        self.rho_c += self.rho_dot_c * self.update_interval
        self.tau_c += self.tau_dot_c * self.update_interval

    def _exit_handler(self, signum: int, frame: Optional[FrameType]) -> None:
        """Exit the controller gracefully by stopping continuous pan
        and tilt.

        Parameters
        ----------
        signum : int
            The signal number

        frame : Optional[FrameType]
            The current stack frame (None or a frame object)

        Returns
        -------
        None
        """
        if self.use_camera:
            logging.info("Stopping continuous pan and tilt")
            self.camera_control.stop_move()
        logging.info("Exiting")
        sys.exit()

    def main(self) -> None:
        """Schedule module heartbeat and image capture, subscribe to
        all required topics, then loop forever. Update pointing for
        logging, and command zero camera pan and tilt rates and stop
        capturing images after twice the capture interval has elapsed.
        """
        if self.use_mqtt:
            # Schedule module heartbeat
            heartbeat_job = schedule.every(self.heartbeat_interval).seconds.do(
                self.publish_heartbeat, payload="PTZ Controller Module Heartbeat"
            )

            # Subscribe to required topics
            self.add_subscribe_topic(self.config_topic, self._config_callback)
            self.add_subscribe_topic(self.orientation_topic, self._orientation_callback)
            self.add_subscribe_topic(self.object_topic, self._object_callback)

        if self.use_camera:
            # Schedule image capture
            capture_job = schedule.every(self.capture_interval).seconds.do(
                self._capture_image
            )

        # Enter the main loop
        while True:
            try:
                # Run pending scheduled messages
                if self.use_mqtt:
                    schedule.run_pending()

                # Update camera pointing
                sleep(self.update_interval)
                if not self.use_camera:
                    self._update_pointing()

                # Command zero camera pan and tilt rates, and stop
                # capturing images if a object message has not been
                # received in twice the capture interval
                if (
                    self.do_capture
                    and time() - self.capture_time > 2.0 * self.capture_interval
                ):
                    logging.info(f"Stopping image capture of object: {self.object_id}")
                    self.do_capture = False
                    if self.use_camera:
                        logging.info("Stopping continuous pan and tilt")
                        self.camera_control.stop_move()

            except KeyboardInterrupt as exception:
                # If keyboard interrupt, fail gracefully
                logging.warning("Received keyboard interrupt")
                if self.use_camera:
                    logging.info("Stopping continuous pan and tilt")
                    self.camera_control.stop_move()
                logging.warning("Exiting")
                sys.exit()

            except Exception as e:
                # Optionally continue on exception
                if self.continue_on_exception:
                    traceback.print_exc()
                else:
                    raise


def make_controller() -> AxisPtzController:
    return AxisPtzController(
        hostname=os.environ.get("HOSTNAME", ""),
        camera_ip=os.environ.get("CAMERA_IP", ""),
        camera_user=os.environ.get("CAMERA_USER", ""),
        camera_password=os.environ.get("CAMERA_PASSWORD", ""),
        mqtt_ip=os.environ.get("MQTT_IP"),
        config_topic=os.environ.get("CONFIG_TOPIC", ""),
        orientation_topic=os.environ.get("ORIENTATION_TOPIC", ""),
        object_topic=os.environ.get("OBJECT_TOPIC", ""),
        encoded_image_topic=os.environ.get("ENCODED_IMAGE_TOPIC", ""),
        image_metadata_topic=os.environ.get("IMAGE_METADATA_TOPIC", ""),
        logger_topic=os.environ.get("LOGGER_TOPIC", ""),
        heartbeat_interval=int(os.environ.get("HEARTBEAT_INTERVAL", 10)),
        lambda_t=float(os.environ.get("TRIPOD_LONGITUDE", 0.0)),
        varphi_t=float(os.environ.get("TRIPOD_LATITUDE", 0.0)),
        h_t=float(os.environ.get("TRIPOD_ALTITUDE", 0.0)),
        update_interval=float(os.environ.get("UPDATE_INTERVAL", 0.1)),
        capture_interval=int(os.environ.get("CAPTURE_INTERVAL", 2)),
        capture_dir=os.environ.get("CAPTURE_DIR", "."),
        lead_time=float(os.environ.get("LEAD_TIME", 0.5)),
        pan_gain=float(os.environ.get("PAN_GAIN", 0.2)),
        pan_rate_min=float(os.environ.get("PAN_RATE_MIN", 1.8)),
        pan_rate_max=float(os.environ.get("PAN_RATE_MAX", 150.0)),
        tilt_gain=float(os.environ.get("TILT_GAIN", 0.2)),
        tilt_rate_min=float(os.environ.get("TILT_RATE_MIN", 1.8)),
        tilt_rate_max=float(os.environ.get("TILT_RATE_MAX", 150.0)),
        focus_slope=float(os.environ.get("FOCUS_SLOPE", 0.0006)),
        focus_intercept=float(os.environ.get("FOCUS_INTERCEPT", 54)),
        focus_min=int(os.environ.get("FOCUS_MIN", 5555)),
        focus_max=int(os.environ.get("FOCUS_MAX", 9999)),
        jpeg_resolution=os.environ.get("JPEG_RESOLUTION", "1920x1080"),
        jpeg_compression=int(os.environ.get("JPEG_COMPRESSION", 5)),
        use_mqtt=ast.literal_eval(os.environ.get("USE_MQTT", "True")),
        use_camera=ast.literal_eval(os.environ.get("USE_CAMERA", "True")),
        include_age=ast.literal_eval(os.environ.get("INCLUDE_AGE", "True")),
        log_to_mqtt=ast.literal_eval(os.environ.get("LOG_TO_MQTT", "False")),
        continue_on_exception=ast.literal_eval(
            os.environ.get("CONTINUE_ON_EXCEPTION", "False")
        ),
    )


if __name__ == "__main__":
    # Instantiate controller and execute
    controller = make_controller()
    controller.main()<|MERGE_RESOLUTION|>--- conflicted
+++ resolved
@@ -376,49 +376,7 @@
             )
 
         # Log configuration parameters
-<<<<<<< HEAD
         self._log_config()
-=======
-        logging.info(
-            f"""AxisPtzController initialized with parameters:
-    hostname = {hostname}
-    camera_ip = {camera_ip}
-    camera_user = {camera_user}
-    camera_password = {camera_password}
-    config_topic = {config_topic}
-    orientation_topic = {orientation_topic}
-    object_topic = {object_topic}
-    encoded_image_topic = {encoded_image_topic}
-    image_metadata_topic = {image_metadata_topic}
-    logger_topic = {logger_topic}
-    heartbeat_interval = {heartbeat_interval}
-    lambda_t = {lambda_t}
-    varphi_t = {varphi_t}
-    h_t = {h_t}
-    update_interval = {update_interval}
-    capture_interval = {capture_interval}
-    capture_dir = {capture_dir}
-    lead_time = {lead_time}
-    pan_gain = {pan_gain}
-    pan_rate_min = {pan_rate_min}
-    pan_rate_max = {pan_rate_max}
-    tilt_gain = {tilt_gain}
-    tilt_rate_min = {tilt_rate_min}
-    tilt_rate_max = {tilt_rate_max}
-    focus_slope = {focus_slope}
-    focus_intercept = {focus_intercept}
-    focus_min = {focus_min}
-    focus_max = {focus_max}
-    jpeg_resolution = {jpeg_resolution}
-    jpeg_compression = {jpeg_compression}
-    use_mqtt = {use_mqtt}
-    use_camera = {use_camera}
-    include_age = {include_age}
-    log_to_mqtt = {log_to_mqtt}
-    continue_on_exception = {continue_on_exception}
-            """
-        )
->>>>>>> 4b3ad003
 
     def decode_payload(
         self, msg: Union[mqtt.MQTTMessage, str], data_payload_type: str
@@ -468,14 +426,7 @@
         # Assign data attributes allowed to change during operation,
         # ignoring config message data without a "axis-ptz-controller"
         # key
-<<<<<<< HEAD
-        if type(msg) == mqtt.MQTTMessage:
-            data = self.decode_payload(msg.payload)
-        else:
-            data = msg["data"]
-=======
         data = self.decode_payload(msg, "Configuration")
->>>>>>> 4b3ad003
         if "axis-ptz-controller" not in data:
             return
         logging.info(f"Processing config msg data: {data}")
