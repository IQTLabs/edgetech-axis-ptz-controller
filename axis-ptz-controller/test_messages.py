--- conflicted
+++ resolved
@@ -95,11 +95,8 @@
         ----------
         payload: mqtt.MQTTMessage
             The MQTT message
-<<<<<<< HEAD
-=======
         data_payload_type: str
             The data payload type
->>>>>>> 36d86f1e
 
         Returns
         -------
