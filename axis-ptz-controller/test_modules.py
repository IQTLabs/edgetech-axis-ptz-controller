--- conflicted
+++ resolved
@@ -63,22 +63,12 @@
         camera_user=os.getenv("CAMERA_USER", ""),
         camera_password=os.getenv("CAMERA_PASSWORD", ""),
         mqtt_ip=os.getenv("MQTT_IP", ""),
-<<<<<<< HEAD
         config_topic=os.getenv("CONFIG_TOPIC", ""),
         orientation_topic=os.getenv("ORIENTATION_TOPIC", ""),
         object_topic=os.getenv("OBJECT_TOPIC", ""),
+        image_filename_topic=os.getenv("IMAGE_FILENAME_TOPIC", ""),
         capture_topic=os.getenv("CAPTURE_TOPIC", ""),
         logger_topic=os.getenv("LOGGER_TOPIC", ""),
-        image_filename_topic=os.getenv("IMAGE_FILENAME_TOPIC", ""),
-        hostname=os.getenv("HOSTNAME", ""),
-=======
-        config_json_topic=os.getenv("CONFIG_JSON_TOPIC", ""),
-        orientation_json_topic=os.getenv("ORIENTATION_JSON_TOPIC", ""),
-        object_json_topic=os.getenv("OBJECT_JSON_TOPIC", ""),
-        image_bytestring_topic=os.getenv("IMAGE_BYTESTRING_TOPIC", ""),
-        image_json_topic=os.getenv("IMAGE_JSON_TOPIC", ""),
-        logger_json_topic=os.getenv("LOGGER_JSON_TOPIC", ""),
->>>>>>> 694241cd
         heartbeat_interval=HEARTBEAT_INTERVAL,
         loop_interval=LOOP_INTERVAL,
         capture_interval=CAPTURE_INTERVAL,
@@ -563,6 +553,7 @@
         )
         assert math.fabs((d_act - d_exp) / d_exp) < PRECISION
 
+    # TODO: Remove if passing data through filesystem is acceptable
     # Base64 encode an image from a file
     def test_encode_image(self) -> None:
         image_filepath = Path("data/acc31a_97_1_2358_2023-06-14-15-32-59.jpg")
