--- conflicted
+++ resolved
@@ -16,29 +16,6 @@
 R_OPLUS = 6378137  # [m]
 F_INV = 298.257223563
 
-<<<<<<< HEAD
-STYLES = {
-    "critical": {"bold": True, "color": "red"},
-    "debug": {"color": "green"},
-    "error": {"color": "red"},
-    "info": {"color": "white"},
-    "notice": {"color": "magenta"},
-    "spam": {"color": "green", "faint": True},
-    "success": {"bold": True, "color": "green"},
-    "verbose": {"color": "blue"},
-    "warning": {"color": "yellow"},
-}
-coloredlogs.install(
-    level=os.environ.get("LOG_LEVEL", "INFO"),
-    fmt="%(asctime)s.%(msecs)03d \033[0;90m%(levelname)-8s "
-    ""
-    "\033[0;36m%(filename)-18s%(lineno)3d\033[00m "
-    "%(message)s",
-    level_styles=STYLES,
-)
-
-=======
->>>>>>> 36d86f1e
 
 def compute_e_E_XYZ(d_lambda: float) -> npt.NDArray[np.float64]:
     """Compute components of the east unit vector at a given geodetic
