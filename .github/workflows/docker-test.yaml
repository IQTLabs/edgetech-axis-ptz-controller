--- conflicted
+++ resolved
@@ -28,8 +28,5 @@
         with:
           context: ${{ env.DOCKER_FOLDER }}
           platforms: linux/arm64,linux/amd64
-<<<<<<< HEAD
           push: false
-=======
->>>>>>> 3faaab2f
           tags: ${{ vars.DOCKER_NAMESPACE }}/${{ github.event.repository.name }}:testing-PR${{ github.event.pull_request.number }}